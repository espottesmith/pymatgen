--- conflicted
+++ resolved
@@ -34,11 +34,7 @@
         <li class="right" >
           <a href="py-modindex.html" title="Python Module Index"
              >modules</a> |</li>
-<<<<<<< HEAD
-        <li class="nav-item nav-item-0"><a href="index.html">pymatgen 2018.11.6 documentation</a> &#187;</li>
-=======
         <li class="nav-item nav-item-0"><a href="index.html">pymatgen 2018.11.6 documentation</a> &#187;</li> 
->>>>>>> 329cfbb6
       </ul>
     </div>  
 
@@ -128,11 +124,7 @@
         <li class="right" >
           <a href="py-modindex.html" title="Python Module Index"
              >modules</a> |</li>
-<<<<<<< HEAD
-        <li class="nav-item nav-item-0"><a href="index.html">pymatgen 2018.11.6 documentation</a> &#187;</li>
-=======
         <li class="nav-item nav-item-0"><a href="index.html">pymatgen 2018.11.6 documentation</a> &#187;</li> 
->>>>>>> 329cfbb6
       </ul>
     </div>
 
