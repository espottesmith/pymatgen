# coding: utf-8
# Copyright (c) Pymatgen Development Team.
# Distributed under the terms of the MIT License.

"""
Perform fragmentation of molecules.
"""

import logging
import copy
import itertools
from monty.json import MSONable
from pymatgen.analysis.graphs import MoleculeGraph, MolGraphSplitError
from pymatgen.analysis.local_env import OpenBabelNN
from pymatgen.io.babel import BabelMolAdaptor

try:
    from graphdot.experimental.metric.m3 import M3
    M3_AVAILABLE = True
    from pymatgen.io.ase import AseAtomsMoleculeAdaptor
except ImportError:
    M3_AVAILABLE = False

__author__ = "Samuel Blau"
__copyright__ = "Copyright 2018, The Materials Project"
__version__ = "2.0"
__maintainer__ = "Samuel Blau"
__email__ = "samblau1@gmail.com"
__status__ = "Beta"
__date__ = "8/21/19"

logger = logging.getLogger(__name__)


class Fragmenter(MSONable):
    """
    Molecule fragmenter class.
    """

    def __init__(self, molecule, edges=None, depth=1, open_rings=False, use_metal_edge_extender=False,
                 opt_steps=10000, prev_unique_frag_dict=None, assume_previous_thoroughness=True, m3_cutoff=0.0):
        """
        Standard constructor for molecule fragmentation

        Args:
            molecule (Molecule): The molecule to fragment.
            edges (list): List of index pairs that define graph edges, aka molecule bonds. If not set,
                edges will be determined with OpenBabel. Defaults to None.
            depth (int): The number of levels of iterative fragmentation to perform, where each level
                will include fragments obtained by breaking one bond of a fragment one level up.
                Defaults to 1. However, if set to 0, instead all possible fragments are generated
                using an alternative, non-iterative scheme.
            open_rings (bool): Whether or not to open any rings encountered during fragmentation.
                Defaults to False. If true, any bond that fails to yield disconnected graphs when
                broken is instead removed and the entire structure is optimized with OpenBabel in
                order to obtain a good initial guess for an opened geometry that can then be put
                back into QChem to be optimized without the ring just reforming.
            use_metal_edge_extender (bool): Whether or not to attempt to add additional edges from
                O, N, F, or Cl to any Li or Mg atoms present that OpenBabel may have missed. Defaults
                to False. Most important for ionic bonding. Note that additional metal edges may yield
                new "rings" (e.g. -C-O-Li-O- in LiEC) that will not play nicely with ring opening.
            opt_steps (int): Number of optimization steps when opening rings. Defaults to 10000.
            prev_unique_frag_dict (dict): A dictionary of previously identified unique fragments.
                Defaults to None. Typically only used when trying to find the set of unique fragments
                that come from multiple molecules.
            assume_previous_thoroughness (bool): Whether or not to assume that a molecule / fragment
                provided in prev_unique_frag_dict has all of its unique subfragments also provided in
                prev_unique_frag_dict. Defaults to True. This is an essential optimization when trying
                to find the set of unique fragments that come from multiple molecules if all of those
                molecules are being fully iteratively fragmented. However, if you're passing a
                prev_unique_frag_dict which includes a molecule and its fragments that were generated
                at insufficient depth to find all possible subfragments to a fragmentation calculation
                of a different molecule that you aim to find all possible subfragments of and which has
                common subfragments with the previous molecule, this optimization will cause you to
                miss some unique subfragments.
        """
        self.assume_previous_thoroughness = assume_previous_thoroughness
        self.open_rings = open_rings
        self.opt_steps = opt_steps
        self.m3_cutoff = m3_cutoff

        if m3_cutoff > 0.0 and not M3_AVAILABLE:
            raise RuntimeError("M3 requested but not available for import! Exiting...")
        elif m3_cutoff > 0.0:
            m3 = M3()

        if edges is None:
            self.mol_graph = MoleculeGraph.with_local_env_strategy(molecule, OpenBabelNN())
        else:
            edges = {(e[0], e[1]): None for e in edges}
            self.mol_graph = MoleculeGraph.with_edges(molecule, edges)

        if ("Li" in molecule.composition or "Mg" in molecule.composition) and use_metal_edge_extender:
            self.mol_graph = metal_edge_extender(self.mol_graph)

        self.prev_unique_frag_dict = prev_unique_frag_dict or {}
        self.new_unique_frag_dict = {}  # new fragments from the given molecule not contained in prev_unique_frag_dict
        self.all_unique_frag_dict = {}  # all fragments from just the given molecule
        self.unique_frag_dict = {}  # all fragments from both the given molecule and prev_unique_frag_dict

        if depth == 0:  # Non-iterative, find all possible fragments:

            # Find all unique fragments besides those involving ring opening
            self.all_unique_frag_dict = self.mol_graph.build_unique_fragments(m3_cutoff=m3_cutoff)

            # Then, if self.open_rings is True, open all rings present in self.unique_fragments
            # in order to capture all unique fragments that require ring opening.
            if self.open_rings:
                if m3_cutoff > 0.0:
                    raise RuntimeError("M3 requested but open_rings does not yet support M3! Exiting...")
                else:
                    self._open_all_rings()

        else:  # Iterative fragment generation:
            self.fragments_by_level = {}

            # Loop through the number of levels,
            for level in range(depth):
                # If on the first level, perform one level of fragmentation on the principle molecule graph:
                if level == 0:
                    self.fragments_by_level["0"] = self._fragment_one_level({str(
                        self.mol_graph.molecule.composition.alphabetical_formula) + " E" + str(
                        len(self.mol_graph.graph.edges())): [self.mol_graph]})
                else:
                    num_frags_prev_level = 0
                    for key in self.fragments_by_level[str(level - 1)]:
                        num_frags_prev_level += len(self.fragments_by_level[str(level - 1)][key])
                    if num_frags_prev_level == 0:
                        # Nothing left to fragment, so exit the loop:
                        break
                    else:  # If not on the first level, and there are fragments present in the previous level, then
                        # perform one level of fragmentation on all fragments present in the previous level:
                        self.fragments_by_level[str(level)] = self._fragment_one_level(
                            self.fragments_by_level[str(level-1)])

        if self.prev_unique_frag_dict == {}:
            self.new_unique_frag_dict = copy.deepcopy(self.all_unique_frag_dict)
        else:
            for frag_key in self.all_unique_frag_dict:
                if frag_key not in self.prev_unique_frag_dict:
                    self.new_unique_frag_dict[frag_key] = copy.deepcopy(self.all_unique_frag_dict[frag_key])
                else:
                    for fragment in self.all_unique_frag_dict[frag_key]:
                        found = False
                        for prev_frag in self.prev_unique_frag_dict[frag_key]:
                            if fragment.isomorphic_to(prev_frag):
                                if m3_cutoff > 0.0 and len(fragment.molecule) > 1:
                                    atoms1 = AseAtomsMoleculeAdaptor.get_atoms(fragment.molecule)
                                    atoms2 = AseAtomsMoleculeAdaptor.get_atoms(prev_frag.molecule)
                                    if m3(atoms1,atoms2) < m3_cutoff:
                                        found = True
                                else:
                                    found = True
                        if not found:
                            if frag_key not in self.new_unique_frag_dict:
                                self.new_unique_frag_dict[frag_key] = [fragment]
                            else:
                                self.new_unique_frag_dict[frag_key].append(fragment)

        self.new_unique_fragments = 0
        for frag_key in self.new_unique_frag_dict:
            self.new_unique_fragments += len(self.new_unique_frag_dict[frag_key])

        if self.prev_unique_frag_dict == {}:
            self.unique_frag_dict = self.new_unique_frag_dict
            self.total_unique_fragments = self.new_unique_fragments
        else:
            self.unique_frag_dict = copy.deepcopy(self.prev_unique_frag_dict)
            for frag_key in self.new_unique_frag_dict:
                if frag_key in self.unique_frag_dict:
                    for new_frag in self.new_unique_frag_dict[frag_key]:
                        self.unique_frag_dict[frag_key].append(new_frag)
                else:
                    self.unique_frag_dict[frag_key] = copy.deepcopy(self.new_unique_frag_dict[frag_key])

            self.total_unique_fragments = 0
            for frag_key in self.unique_frag_dict:
                self.total_unique_fragments += len(self.unique_frag_dict[frag_key])

    def _fragment_one_level(self, old_frag_dict):
        """
        Perform one step of iterative fragmentation on a list of molecule graphs. Loop through the graphs,
        then loop through each graph's edges and attempt to remove that edge in order to obtain two
        disconnected subgraphs, aka two new fragments. If successful, check to see if the new fragments
        are already present in self.unique_fragments, and append them if not. If unsucessful, we know
        that edge belongs to a ring. If we are opening rings, do so with that bond, and then again
        check if the resulting fragment is present in self.unique_fragments and add it if it is not.
        """
        if self.m3_cutoff > 0.0:
            m3 = M3()
        new_frag_dict = {}
        for old_frag_key in old_frag_dict:
            for old_frag in old_frag_dict[old_frag_key]:
                ring_bonds = []
                fragments = []
                for edge in old_frag.graph.edges:
                    frags = []
                    bond = [(edge[0], edge[1])]
                    try:
                        frags = old_frag.split_molecule_subgraphs(bond, allow_reverse=True)
                    except MolGraphSplitError:
                        if self.open_rings:
                            frags = [open_ring(old_frag, bond, self.opt_steps)]
                        else:
                            ring_bonds.append(bond[0])
                    for frag in frags:
                        fragments.append(frag)
                bond_pairs = itertools.combinations(ring_bonds, 2)
                for bond_pair in bond_pairs:
                    frags = []
                    try:
                        frags = old_frag.split_molecule_subgraphs(bond_pair, allow_reverse=True)
                    except MolGraphSplitError:
                        pass
                    for frag in frags:
                        fragments.append(frag)
                for fragment in fragments:
                    new_frag_key = str(fragment.molecule.composition.alphabetical_formula)+" E"+str(
                        len(fragment.graph.edges()))
                    proceed = True
                    if self.assume_previous_thoroughness and self.prev_unique_frag_dict != {}:
                        if new_frag_key in self.prev_unique_frag_dict:
                            for unique_fragment in self.prev_unique_frag_dict[new_frag_key]:
                                if unique_fragment.isomorphic_to(fragment):
<<<<<<< HEAD
                                    proceed = False
                                    break
=======
                                    if self.m3_cutoff > 0.0:
                                        atoms1 = AseAtomsMoleculeAdaptor.get_atoms(fragment.molecule)
                                        atoms2 = AseAtomsMoleculeAdaptor.get_atoms(prev_frag.molecule)
                                        if m3(atoms1,atoms2) < self.m3_cutoff:
                                            proceed = False
                                            break
                                    else:
                                        proceed = False
                                        break
>>>>>>> 4551807a
                    if proceed:
                        if new_frag_key not in self.all_unique_frag_dict:
                            self.all_unique_frag_dict[new_frag_key] = [fragment]
                            new_frag_dict[new_frag_key] = [fragment]
                        else:
                            found = False
                            for unique_fragment in self.all_unique_frag_dict[new_frag_key]:
                                if unique_fragment.isomorphic_to(fragment):
<<<<<<< HEAD
                                    found = True
                                    break
=======
                                    if self.m3_cutoff > 0.0 and len(fragment.molecule) > 1:
                                        atoms1 = AseAtomsMoleculeAdaptor.get_atoms(fragment.molecule)
                                        atoms2 = AseAtomsMoleculeAdaptor.get_atoms(unique_fragment.molecule)
                                        if m3(atoms1,atoms2) < self.m3_cutoff:
                                            found = True
                                            break
                                    else:
                                        found = True
                                        break
>>>>>>> 4551807a
                            if not found:
                                self.all_unique_frag_dict[new_frag_key].append(fragment)
                                if new_frag_key in new_frag_dict:
                                    new_frag_dict[new_frag_key].append(fragment)
                                else:
                                    new_frag_dict[new_frag_key] = [fragment]
        return new_frag_dict

    def _open_all_rings(self):
        """
        Having already generated all unique fragments that did not require ring opening,
        now we want to also obtain fragments that do require opening. We achieve this by
        looping through all unique fragments and opening each bond present in any ring
        we find. We also temporarily add the principle molecule graph to self.unique_fragments
        so that its rings are opened as well.
        """
        mol_key = str(self.mol_graph.molecule.composition.alphabetical_formula) + " E" + str(
            len(self.mol_graph.graph.edges()))
        self.all_unique_frag_dict[mol_key] = [self.mol_graph]
        new_frag_keys = {"0": []}
        new_frag_key_dict = {}
        for key in self.all_unique_frag_dict:
            for fragment in self.all_unique_frag_dict[key]:
                ring_edges = fragment.find_rings()
                if ring_edges != []:
                    for bond in ring_edges[0]:
                        new_fragment = open_ring(fragment, [bond], self.opt_steps)
                        frag_key = str(new_fragment.molecule.composition.alphabetical_formula) + " E" + str(
                            len(new_fragment.graph.edges()))
                        if frag_key not in self.all_unique_frag_dict:
                            if frag_key not in new_frag_keys["0"]:
                                new_frag_keys["0"].append(copy.deepcopy(frag_key))
                                new_frag_key_dict[frag_key] = copy.deepcopy([new_fragment])
                            else:
                                found = False
                                for unique_fragment in new_frag_key_dict[frag_key]:
                                    if unique_fragment.isomorphic_to(new_fragment):
                                        found = True
                                        break
                                if not found:
                                    new_frag_key_dict[frag_key].append(copy.deepcopy(new_fragment))
                        else:
                            found = False
                            for unique_fragment in self.all_unique_frag_dict[frag_key]:
                                if unique_fragment.isomorphic_to(new_fragment):
                                    found = True
                                    break
                            if not found:
                                self.all_unique_frag_dict[frag_key].append(copy.deepcopy(new_fragment))
        for key in new_frag_key_dict:
            self.all_unique_frag_dict[key] = copy.deepcopy(new_frag_key_dict[key])
        idx = 0
        while len(new_frag_keys[str(idx)]) != 0:
            new_frag_key_dict = {}
            idx += 1
            new_frag_keys[str(idx)] = []
            for key in new_frag_keys[str(idx - 1)]:
                for fragment in self.all_unique_frag_dict[key]:
                    ring_edges = fragment.find_rings()
                    if ring_edges != []:
                        for bond in ring_edges[0]:
                            new_fragment = open_ring(fragment, [bond], self.opt_steps)
                            frag_key = str(new_fragment.molecule.composition.alphabetical_formula) + " E" + str(
                                len(new_fragment.graph.edges()))
                            if frag_key not in self.all_unique_frag_dict:
                                if frag_key not in new_frag_keys[str(idx)]:
                                    new_frag_keys[str(idx)].append(copy.deepcopy(frag_key))
                                    new_frag_key_dict[frag_key] = copy.deepcopy([new_fragment])
                                else:
                                    found = False
                                    for unique_fragment in new_frag_key_dict[frag_key]:
                                        if unique_fragment.isomorphic_to(new_fragment):
                                            found = True
                                            break
                                    if not found:
                                        new_frag_key_dict[frag_key].append(copy.deepcopy(new_fragment))
                            else:
                                found = False
                                for unique_fragment in self.all_unique_frag_dict[frag_key]:
                                    if unique_fragment.isomorphic_to(new_fragment):
                                        found = True
                                        break
                                if not found:
                                    self.all_unique_frag_dict[frag_key].append(copy.deepcopy(new_fragment))
            for key in new_frag_key_dict:
                self.all_unique_frag_dict[key] = copy.deepcopy(new_frag_key_dict[key])
        self.all_unique_frag_dict.pop(mol_key)


def open_ring(mol_graph, bond, opt_steps):
    """
    Function to actually open a ring using OpenBabel's local opt. Given a molecule
    graph and a bond, convert the molecule graph into an OpenBabel molecule, remove
    the given bond, perform the local opt with the number of steps determined by
    self.steps, and then convert the resulting structure back into a molecule graph
    to be returned.
    """
    obmol = BabelMolAdaptor.from_molecule_graph(mol_graph)
    obmol.remove_bond(bond[0][0] + 1, bond[0][1] + 1)
    obmol.localopt(steps=opt_steps, forcefield='uff')
    return MoleculeGraph.with_local_env_strategy(obmol.pymatgen_mol, OpenBabelNN())


def metal_edge_extender(mol_graph):
    """
    Function to identify and add missed edges in ionic bonding of Li and Mg ions.
    """
    metal_sites = {"Li": {}, "Mg": {}}
    coordinators = ["O", "N", "F", "Cl"]
    num_new_edges = 0
    for idx in mol_graph.graph.nodes():
        if mol_graph.graph.nodes()[idx]["specie"] in metal_sites:
            metal_sites[mol_graph.graph.nodes()[idx]["specie"]][idx] = [site[2] for site in
                                                                        mol_graph.get_connected_sites(idx)]
    for metal in metal_sites:
        for idx in metal_sites[metal]:
            for ii, site in enumerate(mol_graph.molecule):
                if ii != idx and ii not in metal_sites[metal][idx]:
                    if str(site.specie) in coordinators:
                        if site.distance(mol_graph.molecule[idx]) < 2.5:
                            mol_graph.add_edge(idx, ii)
                            num_new_edges += 1
                            metal_sites[metal][idx].append(ii)
    total_metal_edges = 0
    for metal in metal_sites:
        for idx in metal_sites[metal]:
            total_metal_edges += len(metal_sites[metal][idx])
    if total_metal_edges == 0:
        for metal in metal_sites:
            for idx in metal_sites[metal]:
                for ii, site in enumerate(mol_graph.molecule):
                    if ii != idx and ii not in metal_sites[metal][idx]:
                        if str(site.specie) in coordinators:
                            if site.distance(mol_graph.molecule[idx]) < 3.5:
                                mol_graph.add_edge(idx, ii)
                                num_new_edges += 1
                                metal_sites[metal][idx].append(ii)
    total_metal_edges = 0
    for metal in metal_sites:
        for idx in metal_sites[metal]:
            total_metal_edges += len(metal_sites[metal][idx])
    return mol_graph<|MERGE_RESOLUTION|>--- conflicted
+++ resolved
@@ -222,10 +222,6 @@
                         if new_frag_key in self.prev_unique_frag_dict:
                             for unique_fragment in self.prev_unique_frag_dict[new_frag_key]:
                                 if unique_fragment.isomorphic_to(fragment):
-<<<<<<< HEAD
-                                    proceed = False
-                                    break
-=======
                                     if self.m3_cutoff > 0.0:
                                         atoms1 = AseAtomsMoleculeAdaptor.get_atoms(fragment.molecule)
                                         atoms2 = AseAtomsMoleculeAdaptor.get_atoms(prev_frag.molecule)
@@ -235,7 +231,6 @@
                                     else:
                                         proceed = False
                                         break
->>>>>>> 4551807a
                     if proceed:
                         if new_frag_key not in self.all_unique_frag_dict:
                             self.all_unique_frag_dict[new_frag_key] = [fragment]
@@ -244,10 +239,6 @@
                             found = False
                             for unique_fragment in self.all_unique_frag_dict[new_frag_key]:
                                 if unique_fragment.isomorphic_to(fragment):
-<<<<<<< HEAD
-                                    found = True
-                                    break
-=======
                                     if self.m3_cutoff > 0.0 and len(fragment.molecule) > 1:
                                         atoms1 = AseAtomsMoleculeAdaptor.get_atoms(fragment.molecule)
                                         atoms2 = AseAtomsMoleculeAdaptor.get_atoms(unique_fragment.molecule)
@@ -257,7 +248,6 @@
                                     else:
                                         found = True
                                         break
->>>>>>> 4551807a
                             if not found:
                                 self.all_unique_frag_dict[new_frag_key].append(fragment)
                                 if new_frag_key in new_frag_dict:
