# coding: utf-8
# Copyright (c) Pymatgen Development Team.
# Distributed under the terms of the MIT License.

"""
Module for graph representations of crystals.
"""

import warnings
import subprocess
import numpy as np
import os.path
import copy
from itertools import combinations

from pymatgen.core import Structure, Lattice, PeriodicSite, Molecule
from pymatgen.core.structure import FunctionalGroups
from pymatgen.util.coord import lattice_points_in_supercell
from pymatgen.vis.structure_vtk import EL_COLORS

from monty.json import MSONable
from monty.os.path import which
from operator import itemgetter
from collections import namedtuple, defaultdict
from scipy.spatial import KDTree
from scipy.stats import describe

import networkx as nx
import networkx.algorithms.isomorphism as iso
from networkx.readwrite import json_graph
from networkx.drawing.nx_agraph import write_dot

try:
    import igraph
    IGRAPH_AVAILABLE = True
except ImportError:
    IGRAPH_AVAILABLE = False

import logging

logger = logging.getLogger(__name__)
logger.setLevel(logging.INFO)

__author__ = "Matthew Horton, Evan Spotte-Smith, Samuel Blau"
__version__ = "0.1"
__maintainer__ = "Matthew Horton"
__email__ = "mkhorton@lbl.gov"
__status__ = "Production"
__date__ = "August 2017"

ConnectedSite = namedtuple('ConnectedSite', 'site, jimage, index, weight, dist')


def _compare(g1, g2, i1, i2):
    """
    Helper function called by isomorphic to ensure comparison of node identities.
    """
    return g1.vs[i1]['species'] == g2.vs[i2]['species']


def _igraph_from_nxgraph(graph):
    """
    Helper function that converts a networkx graph object into an igraph graph object.
    """
    nodes = graph.nodes(data=True)
    new_igraph = igraph.Graph()
    for node in nodes:
        new_igraph.add_vertex(name=str(node[0]), species=node[1]["specie"], coords=node[1]["coords"])
    new_igraph.add_edges([(str(edge[0]), str(edge[1])) for edge in graph.edges()])
    return new_igraph


def _isomorphic(frag1, frag2):
    """
    Internal function to check if two graph objects are isomorphic, using igraph if
    if is available and networkx if it is not.
    """
    f1_nodes = frag1.nodes(data=True)
    f2_nodes = frag2.nodes(data=True)
    if len(f1_nodes) != len(f2_nodes):
        return False
    f2_edges = frag2.edges()
    if len(f2_edges) != len(f2_edges):
        return False
    f1_comp_dict = {}
    f2_comp_dict = {}
    for node in f1_nodes:
        if node[1]["specie"] not in f1_comp_dict:
            f1_comp_dict[node[1]["specie"]] = 1
        else:
            f1_comp_dict[node[1]["specie"]] += 1
    for node in f2_nodes:
        if node[1]["specie"] not in f2_comp_dict:
            f2_comp_dict[node[1]["specie"]] = 1
        else:
            f2_comp_dict[node[1]["specie"]] += 1
    if f1_comp_dict != f2_comp_dict:
        return False
    if IGRAPH_AVAILABLE:
        ifrag1 = _igraph_from_nxgraph(frag1)
        ifrag2 = _igraph_from_nxgraph(frag2)
        return ifrag1.isomorphic_vf2(ifrag2, node_compat_fn=_compare)
    else:
        nm = iso.categorical_node_match("specie", "ERROR")
        return nx.is_isomorphic(frag1.to_undirected(), frag2.to_undirected(), node_match=nm)


def disconnected_isomorphic(frag1, frag2, num_allowed=1):
    """
    For two graphs that are not isomorphic, check if they are isomorphic with
    the addition of some number of edges

    :param frag1: networkx Graph object (usually MultiDiGraph)
    :param frag2: networkx Graph object (usually MultiDiGraph)
    :param num_allowed: Number of edges that can be added

    :return:
        is_disconnected_isomorphic (bool)
        additional_edges (list of tuples)
    """

    if _isomorphic(frag1, frag2):
        return True, None
    else:
        if num_allowed < 1:
            return False, None

    species_1 = nx.get_node_attributes(frag1, "specie")
    species_2 = nx.get_node_attributes(frag2, "specie")

    if species_1 != species_2:
        return False, None

    diff_edges = frag2.size() - frag1.size()
    if abs(diff_edges) > num_allowed:
        return False, None
    else:
        if diff_edges > 0:
            base = frag2
            to_change = frag1
        else:
            base = frag1
            to_change = frag2

        current_edges = list(to_change.edges())
        new_edges = list()
        for i in to_change:
            for j in to_change:
                if j > i:
                    if (i, j) not in current_edges and (j, i) not in current_edges:
                        new_edges.append((i, j))

        num_added = 1
        while num_added <= num_allowed:
            for c in combinations(new_edges, num_added):
                to_change_copy = copy.deepcopy(to_change)
                for bond in c:
                    to_change_copy.add_edge(bond[0], bond[1])
                if _isomorphic(base, to_change_copy):
                    return True, list(c)
            num_added += 1

    return False, None


class StructureGraph(MSONable):
    """
    This is a class for annotating a Structure with
    bond information, stored in the form of a graph. A "bond" does
    not necessarily have to be a chemical bond, but can store any
    kind of information that connects two Sites.
    """

    def __init__(self, structure, graph_data=None):
        """
        If constructing this class manually, use the `with_empty_graph`
        method or `with_local_env_strategy` method (using an algorithm
        provided by the `local_env` module, such as O'Keeffe).

        This class that contains connection information:
        relationships between sites represented by a Graph structure,
        and an associated structure object.

        This class uses the NetworkX package to store and operate
        on the graph itself, but contains a lot of helper methods
        to make associating a graph with a given crystallographic
        structure easier.

        Use cases for this include storing bonding information,
        NMR J-couplings, Heisenberg exchange parameters, etc.

        For periodic graphs, class stores information on the graph
        edges of what lattice image the edge belongs to.

        :param structure: a Structure object

        :param graph_data: dict containing graph information in
            dict format (not intended to be constructed manually,
        see as_dict method for format)
        """

        if isinstance(structure, StructureGraph):
            # just make a copy from input
            graph_data = structure.as_dict()['graphs']

        self.structure = structure
        self.graph = nx.readwrite.json_graph.adjacency_graph(graph_data)

        # tidy up edge attr dicts, reading to/from json duplicates
        # information
        for u, v, k, d in self.graph.edges(keys=True, data=True):
            if 'id' in d:
                del d['id']
            if 'key' in d:
                del d['key']
            # ensure images are tuples (conversion to lists happens
            # when serializing back from json), it's important images
            # are hashable/immutable
            if 'to_jimage' in d:
                d['to_jimage'] = tuple(d['to_jimage'])
            if 'from_jimage' in d:
                d['from_jimage'] = tuple(d['from_jimage'])

    @classmethod
    def with_empty_graph(cls, structure, name="bonds",
                         edge_weight_name=None,
                         edge_weight_units=None):
        """
        Constructor for StructureGraph, returns a StructureGraph
        object with an empty graph (no edges, only nodes defined
        that correspond to Sites in Structure).

        :param structure (Structure):
        :param name (str): name of graph, e.g. "bonds"
        :param edge_weight_name (str): name of edge weights,
            e.g. "bond_length" or "exchange_constant"
        :param edge_weight_units (str): name of edge weight units
            e.g. "Å" or "eV"
        :return (StructureGraph):
        """

        if edge_weight_name and (edge_weight_units is None):
            raise ValueError("Please specify units associated "
                             "with your edge weights. Can be "
                             "empty string if arbitrary or "
                             "dimensionless.")

        # construct graph with one node per site
        # graph attributes don't change behavior of graph,
        # they're just for book-keeping
        graph = nx.MultiDiGraph(edge_weight_name=edge_weight_name,
                                edge_weight_units=edge_weight_units,
                                name=name)
        graph.add_nodes_from(range(len(structure)))

        graph_data = json_graph.adjacency_data(graph)

        return cls(structure, graph_data=graph_data)

    @staticmethod
    def with_edges(structure, edges):
        """
        Constructor for MoleculeGraph, using pre-existing or pre-defined edges
        with optional edge parameters.

        :param molecule: Molecule object
        :param edges: dict representing the bonds of the functional
            group (format: {(from_index, to_index, from_image, to_image): props},
            where props is a dictionary of properties, including weight.
            Props should be None if no additional properties are to be
            specified.
        :return: sg, a StructureGraph
        """

        sg = StructureGraph.with_empty_graph(structure, name="bonds",
                                             edge_weight_name="weight",
                                             edge_weight_units="")

        for edge, props in edges.items():

            try:
                from_index = edge[0]
                to_index = edge[1]
                from_image = edge[2]
                to_image = edge[3]
            except TypeError:
                raise ValueError("Edges must be given as (from_index, to_index,"
                                 " from_image, to_image) tuples")

            if props is not None:
                if "weight" in props.keys():
                    weight = props["weight"]
                    del props["weight"]
                else:
                    weight = None

                if len(props.items()) == 0:
                    props = None
            else:
                weight = None

            nodes = sg.graph.nodes
            if not (from_index in nodes and to_index in nodes):
                raise ValueError("Edges cannot be added if nodes are not"
                                 " present in the graph. Please check your"
                                 " indices.")

            sg.add_edge(from_index, to_index, from_jimage=from_image,
                        to_jimage=to_image, weight=weight,
                        edge_properties=props)

        sg.set_node_attributes()
        return sg

    @staticmethod
    def with_local_env_strategy(structure, strategy, weights=False):
        """
        Constructor for StructureGraph, using a strategy
        from :Class: `pymatgen.analysis.local_env`.

        :param structure: Structure object
        :param strategy: an instance of a
            :Class: `pymatgen.analysis.local_env.NearNeighbors` object
        :param weights: if True, use weights from local_env class
            (consult relevant class for their meaning)
        :return:
        """

        sg = StructureGraph.with_empty_graph(structure, name="bonds")

        for n, neighbors in enumerate(strategy.get_all_nn_info(structure)):
            for neighbor in neighbors:
                # local_env will always try to add two edges
                # for any one bond, one from site u to site v
                # and another form site v to site u: this is
                # harmless, so warn_duplicates=False
                sg.add_edge(from_index=n,
                            from_jimage=(0, 0, 0),
                            to_index=neighbor['site_index'],
                            to_jimage=neighbor['image'],
                            weight=neighbor['weight'] if weights else None,
                            warn_duplicates=False)

        return sg

    @property
    def name(self):
        """
        :return: Name of graph
        """
        return self.graph.graph['name']

    @property
    def edge_weight_name(self):
        """
        :return: Name of the edge weight property of graph
        """
        return self.graph.graph['edge_weight_name']

    @property
    def edge_weight_unit(self):
        """
        :return: Units of the edge weight property of graph
        """
        return self.graph.graph['edge_weight_units']

    def add_edge(self, from_index, to_index,
                 from_jimage=(0, 0, 0), to_jimage=None,
                 weight=None, warn_duplicates=True,
                 edge_properties=None):
        """
        Add edge to graph.

        Since physically a 'bond' (or other connection
        between sites) doesn't have a direction, from_index,
        from_jimage can be swapped with to_index, to_jimage.

        However, images will always always be shifted so that
        from_index < to_index and from_jimage becomes (0, 0, 0).

        :param from_index: index of site connecting from
        :param to_index: index of site connecting to
        :param from_jimage (tuple of ints): lattice vector of periodic
            image, e.g. (1, 0, 0) for periodic image in +x direction
        :param to_jimage (tuple of ints): lattice vector of image
        :param weight (float): e.g. bond length
        :param warn_duplicates (bool): if True, will warn if
            trying to add duplicate edges (duplicate edges will not
            be added in either case)
        :param edge_properties (dict): any other information to
            store on graph edges, similar to Structure's site_properties
        :return:
        """

        # this is not necessary for the class to work, but
        # just makes it neater
        if to_index < from_index:
            to_index, from_index = from_index, to_index
            to_jimage, from_jimage = from_jimage, to_jimage

        # constrain all from_jimages to be (0, 0, 0),
        # initial version of this class worked even if
        # from_jimage != (0, 0, 0), but making this
        # assumption simplifies logic later
        if not np.array_equal(from_jimage, (0, 0, 0)):
            shift = from_jimage
            from_jimage = np.subtract(from_jimage, shift)
            to_jimage = np.subtract(to_jimage, shift)

        # automatic detection of to_jimage if user doesn't specify
        # will try and detect all equivalent images and add multiple
        # edges if appropriate
        if to_jimage is None:
            # assume we want the closest site
            warnings.warn("Please specify to_jimage to be unambiguous, "
                          "trying to automatically detect.")
            dist, to_jimage = self.structure[from_index] \
                .distance_and_image(self.structure[to_index])
            if dist == 0:
                # this will happen when from_index == to_index,
                # typically in primitive single-atom lattices
                images = [1, 0, 0], [0, 1, 0], [0, 0, 1]
                dists = []
                for image in images:
                    dists.append(self.structure[from_index]
                                 .distance_and_image(self.structure[from_index],
                                                     jimage=image)[0])
                dist = min(dists)
            equiv_sites = self.structure.get_neighbors_in_shell(self.structure[from_index].coords,
                                                                dist,
                                                                dist * 0.01,
                                                                include_index=True)
            for site, dist, to_index in equiv_sites:
                to_jimage = np.subtract(site.frac_coords, self.structure[from_index].frac_coords)
                to_jimage = np.round(to_jimage).astype(int)
                self.add_edge(from_index=from_index, from_jimage=(0, 0, 0),
                              to_jimage=to_jimage, to_index=to_index)
            return

        # sanitize types
        from_jimage, to_jimage = tuple(map(int, from_jimage)), tuple(map(int, to_jimage))
        from_index, to_index = int(from_index), int(to_index)

        # check we're not trying to add a duplicate edge
        # there should only ever be at most one edge
        # between a given (site, jimage) pair and another
        # (site, jimage) pair
        existing_edge_data = self.graph.get_edge_data(from_index, to_index)
        if existing_edge_data:
            for key, d in existing_edge_data.items():
                if d["to_jimage"] == to_jimage:
                    if warn_duplicates:
                        warnings.warn("Trying to add an edge that already exists from "
                                      "site {} to site {} in {}.".format(from_index,
                                                                         to_index,
                                                                         to_jimage))
                    return

        # generic container for additional edge properties,
        # similar to site properties
        edge_properties = edge_properties or {}

        if weight:
            self.graph.add_edge(from_index, to_index,
                                to_jimage=to_jimage,
                                weight=weight,
                                **edge_properties)
        else:
            self.graph.add_edge(from_index, to_index,
                                to_jimage=to_jimage,
                                **edge_properties)

    def insert_node(self, i, species, coords, coords_are_cartesian=False,
                    validate_proximity=False, site_properties=None, edges=None):
        """
        A wrapper around Molecule.insert(), which also incorporates the new
        site into the MoleculeGraph.

        :param i: Index at which to insert the new site
        :param species: Species for the new site
        :param coords: 3x1 array representing coordinates of the new site
        :param coords_are_cartesian: Whether coordinates are cartesian.
            Defaults to False.
        :param validate_proximity: For Molecule.insert(); if True (default
            False), distance will be checked to ensure that site can be safely
            added.
        :param site_properties: Site properties for Molecule
        :param edges: List of dicts representing edges to be added to the
            MoleculeGraph. These edges must include the index of the new site i,
            and all indices used for these edges should reflect the
            MoleculeGraph AFTER the insertion, NOT before. Each dict should at
            least have a "to_index" and "from_index" key, and can also have a
            "weight" and a "properties" key.
        :return:
        """

        self.structure.insert(i, species, coords,
                              coords_are_cartesian=coords_are_cartesian,
                              validate_proximity=validate_proximity,
                              properties=site_properties)

        mapping = {}
        for j in range(len(self.structure) - 1):
            if j < i:
                mapping[j] = j
            else:
                mapping[j] = j + 1
        nx.relabel_nodes(self.graph, mapping, copy=False)

        self.graph.add_node(i)
        self.set_node_attributes()

        if edges is not None:
            for edge in edges:
                try:
                    self.add_edge(edge["from_index"], edge["to_index"],
                                  from_jimage=(0, 0, 0),
                                  to_jimage=edge["to_jimage"],
                                  weight=edge.get("weight", None),
                                  edge_properties=edge.get("properties", None))
                except KeyError:
                    raise RuntimeError("Some edges are invalid.")

    def set_node_attributes(self):
        """
        Gives each node a "specie" and a "coords" attribute, updated with the
        current species and coordinates.

        :return:
        """

        species = {}
        coords = {}
        properties = {}
        for node in self.graph.nodes():
            species[node] = self.structure[node].specie.symbol
            coords[node] = self.structure[node].coords
            properties[node] = self.structure[node].properties

        nx.set_node_attributes(self.graph, species, "specie")
        nx.set_node_attributes(self.graph, coords, "coords")
        nx.set_node_attributes(self.graph, properties, "properties")

    def alter_edge(self, from_index, to_index, to_jimage=None,
                   new_weight=None, new_edge_properties=None):
        """
        Alters either the weight or the edge_properties of
        an edge in the StructureGraph.

        :param from_index: int
        :param to_index: int
        :param to_jimage: tuple
        :param new_weight: alter_edge does not require
            that weight be altered. As such, by default, this
            is None. If weight is to be changed, it should be a
            float.
        :param new_edge_properties: alter_edge does not require
            that edge_properties be altered. As such, by default,
            this is None. If any edge properties are to be changed,
            it should be a dictionary of edge properties to be changed.
        :return:
        """

        existing_edges = self.graph.get_edge_data(from_index, to_index)

        # ensure that edge exists before attempting to change it
        if not existing_edges:
            raise ValueError("Edge between {} and {} cannot be altered;\
                                no edge exists between those sites.".format(
                from_index, to_index
            ))

        if to_jimage is None:
            edge_index = 0
        else:
            for i, properties in existing_edges.items():
                if properties["to_jimage"] == to_jimage:
                    edge_index = i

        if new_weight is not None:
            self.graph[from_index][to_index][edge_index]['weight'] = new_weight

        if new_edge_properties is not None:
            for prop in list(new_edge_properties.keys()):
                self.graph[from_index][to_index][edge_index][prop] = new_edge_properties[prop]

    def break_edge(self, from_index, to_index, to_jimage=None, allow_reverse=False):
        """
        Remove an edge from the StructureGraph. If no image is given, this method will fail.

        :param from_index: int
        :param to_index: int
        :param to_jimage: tuple
        :param allow_reverse: If allow_reverse is True, then break_edge will
            attempt to break both (from_index, to_index) and, failing that,
            will attempt to break (to_index, from_index).
        :return:
        """

        # ensure that edge exists before attempting to remove it
        existing_edges = self.graph.get_edge_data(from_index, to_index)
        existing_reverse = None

        if to_jimage is None:
            raise ValueError("Image must be supplied, to avoid ambiguity.")

        if existing_edges:
            for i, properties in existing_edges.items():
                if properties["to_jimage"] == to_jimage:
                    edge_index = i

            self.graph.remove_edge(from_index, to_index, edge_index)

        else:
            if allow_reverse:
                existing_reverse = self.graph.get_edge_data(to_index, from_index)

            if existing_reverse:
                for i, properties in existing_reverse.items():
                    if properties["to_jimage"] == to_jimage:
                        edge_index = i

                self.graph.remove_edge(to_index, from_index, edge_index)
            else:
                raise ValueError("Edge cannot be broken between {} and {};\
                                no edge exists between those sites.".format(
                    from_index, to_index
                ))

    def remove_nodes(self, indices):
        """
        A wrapper for Molecule.remove_sites().

        :param indices: list of indices in the current Molecule (and graph) to
            be removed.
        :return:
        """

        self.structure.remove_sites(indices)
        self.graph.remove_nodes_from(indices)

        mapping = {}
        for correct, current in enumerate(sorted(self.graph.nodes)):
            mapping[current] = correct

        nx.relabel_nodes(self.graph, mapping, copy=False)
        self.set_node_attributes()

    def substitute_group(self, index, func_grp, strategy, bond_order=1,
                         graph_dict=None, strategy_params=None):
        """
        Builds off of Structure.substitute to replace an atom in self.structure
        with a functional group. This method also amends self.graph to
        incorporate the new functional group.

        NOTE: Care must be taken to ensure that the functional group that is
        substituted will not place atoms to close to each other, or violate the
        dimensions of the Lattice.

        :param index: Index of atom to substitute.
        :param func_grp: Substituent molecule. There are two options:

            1. Providing an actual Molecule as the input. The first atom
                must be a DummySpecie X, indicating the position of
                nearest neighbor. The second atom must be the next
                nearest atom. For example, for a methyl group
                substitution, func_grp should be X-CH3, where X is the
                first site and C is the second site. What the code will
                do is to remove the index site, and connect the nearest
                neighbor to the C atom in CH3. The X-C bond indicates the
                directionality to connect the atoms.
            2. A string name. The molecule will be obtained from the
                relevant template in func_groups.json.
        :param strategy: Class from pymatgen.analysis.local_env.
        :param bond_order: A specified bond order to calculate the bond
            length between the attached functional group and the nearest
            neighbor site. Defaults to 1.
        :param graph_dict: Dictionary representing the bonds of the functional
            group (format: {(u, v): props}, where props is a dictionary of
            properties, including weight. If None, then the algorithm
            will attempt to automatically determine bonds using one of
            a list of strategies defined in pymatgen.analysis.local_env.
        :param strategy_params: dictionary of keyword arguments for strategy.
            If None, default parameters will be used.
        :return:
        """

        def map_indices(grp):
            grp_map = {}

            # Get indices now occupied by functional group
            # Subtracting 1 because the dummy atom X should not count
            atoms = len(grp) - 1
            offset = len(self.structure) - atoms

            for i in range(atoms):
                grp_map[i] = i + offset

            return grp_map

        if isinstance(func_grp, Molecule):
            func_grp = copy.deepcopy(func_grp)
        else:
            try:
                func_grp = copy.deepcopy(FunctionalGroups[func_grp])
            except Exception:
                raise RuntimeError("Can't find functional group in list. "
                                   "Provide explicit coordinate instead")

        self.structure.substitute(index, func_grp, bond_order=bond_order)

        mapping = map_indices(func_grp)

        # Remove dummy atom "X"
        func_grp.remove_species("X")

        if graph_dict is not None:
            for (u, v) in graph_dict.keys():
                edge_props = graph_dict[(u, v)]
                if "to_jimage" in edge_props.keys():
                    to_jimage = edge_props["to_jimage"]
                    del edge_props["to_jimage"]
                else:
                    # By default, assume that all edges should stay remain
                    # inside the initial image
                    to_jimage = (0, 0, 0)
                if "weight" in edge_props.keys():
                    weight = edge_props["weight"]
                    del edge_props["weight"]
                self.add_edge(mapping[u], mapping[v], to_jimage=to_jimage,
                              weight=weight, edge_properties=edge_props)

        else:
            if strategy_params is None:
                strategy_params = {}
            strat = strategy(**strategy_params)

            for site in mapping.values():
                neighbors = strat.get_nn_info(self.structure, site)

                for neighbor in neighbors:
                    self.add_edge(from_index=site,
                                  from_jimage=(0, 0, 0),
                                  to_index=neighbor['site_index'],
                                  to_jimage=neighbor['image'],
                                  weight=neighbor['weight'],
                                  warn_duplicates=False)

    def get_connected_sites(self, n, jimage=(0, 0, 0)):
        """
        Returns a named tuple of neighbors of site n:
        periodic_site, jimage, index, weight.
        Index is the index of the corresponding site
        in the original structure, weight can be
        None if not defined.
        :param n: index of Site in Structure
        :param jimage: lattice vector of site
        :return: list of ConnectedSite tuples,
            sorted by closest first
        """

        connected_sites = set()
        connected_site_images = set()

        out_edges = [(u, v, d, 'out') for u, v, d in self.graph.out_edges(n, data=True)]
        in_edges = [(u, v, d, 'in') for u, v, d in self.graph.in_edges(n, data=True)]

        for u, v, d, dir in out_edges + in_edges:

            to_jimage = d['to_jimage']

            if dir == 'in':
                u, v = v, u
                to_jimage = np.multiply(-1, to_jimage)

            to_jimage = tuple(map(int, np.add(to_jimage, jimage)))
            site_d = self.structure[v].as_dict()
            site_d['abc'] = np.add(site_d['abc'], to_jimage).tolist()
            site = PeriodicSite.from_dict(site_d)

            # from_site if jimage arg != (0, 0, 0)
            relative_jimage = np.subtract(to_jimage, jimage)
            dist = self.structure[u].distance(self.structure[v], jimage=relative_jimage)

            weight = d.get('weight', None)

            if (v, to_jimage) not in connected_site_images:
                connected_site = ConnectedSite(site=site,
                                               jimage=to_jimage,
                                               index=v,
                                               weight=weight,
                                               dist=dist)

                connected_sites.add(connected_site)
                connected_site_images.add((v, to_jimage))

        # return list sorted by closest sites first
        connected_sites = list(connected_sites)
        connected_sites.sort(key=lambda x: x.dist)

        return connected_sites

    def get_coordination_of_site(self, n):
        """
        Returns the number of neighbors of site n.
        In graph terms, simply returns degree
        of node corresponding to site n.
        :param n: index of site
        :return (int):
        """
        number_of_self_loops = sum([1 for n, v in self.graph.edges(n) if n == v])
        return self.graph.degree(n) - number_of_self_loops

    def draw_graph_to_file(self, filename="graph",
                           diff=None,
                           hide_unconnected_nodes=False,
                           hide_image_edges=True,
                           edge_colors=False,
                           node_labels=False,
                           weight_labels=False,
                           image_labels=False,
                           color_scheme="VESTA",
                           keep_dot=False,
                           algo="fdp"):
        """
        Draws graph using GraphViz.

        The networkx graph object itself can also be drawn
        with networkx's in-built graph drawing methods, but
        note that this might give misleading results for
        multigraphs (edges are super-imposed on each other).

        If visualization is difficult to interpret,
        `hide_image_edges` can help, especially in larger
        graphs.

        :param filename: filename to output, will detect filetype
            from extension (any graphviz filetype supported, such as
            pdf or png)
        :param diff (StructureGraph): an additional graph to
            compare with, will color edges red that do not exist in diff
            and edges green that are in diff graph but not in the
            reference graph
        :param hide_unconnected_nodes: if True, hide unconnected
            nodes
        :param hide_image_edges: if True, do not draw edges that
            go through periodic boundaries
        :param edge_colors (bool): if True, use node colors to
            color edges
        :param node_labels (bool): if True, label nodes with
            species and site index
        :param weight_labels (bool): if True, label edges with
            weights
        :param image_labels (bool): if True, label edges with
            their periodic images (usually only used for debugging,
            edges to periodic images always appear as dashed lines)
        :param color_scheme (str): "VESTA" or "JMOL"
        :param keep_dot (bool): keep GraphViz .dot file for later
            visualization
        :param algo: any graphviz algo, "neato" (for simple graphs)
            or "fdp" (for more crowded graphs) usually give good outputs
        :return:
        """

        if not which(algo):
            raise RuntimeError("StructureGraph graph drawing requires "
                               "GraphViz binaries to be in the path.")

        # Developer note: NetworkX also has methods for drawing
        # graphs using matplotlib, these also work here. However,
        # a dedicated tool like GraphViz allows for much easier
        # control over graph appearance and also correctly displays
        # mutli-graphs (matplotlib can superimpose multiple edges).

        g = self.graph.copy()

        g.graph = {'nodesep': 10.0, 'dpi': 300, 'overlap': "false"}

        # add display options for nodes
        for n in g.nodes():
            # get label by species name
            label = "{}({})".format(str(self.structure[n].specie), n) if node_labels else ""

            # use standard color scheme for nodes
            c = EL_COLORS[color_scheme].get(str(self.structure[n].specie.symbol), [0, 0, 0])

            # get contrasting font color
            # magic numbers account for perceived luminescence
            # https://stackoverflow.com/questions/1855884/determine-font-color-based-on-background-color
            fontcolor = '#000000' if 1 - (c[0] * 0.299 + c[1] * 0.587
                                          + c[2] * 0.114) / 255 < 0.5 else '#ffffff'

            # convert color to hex string
            color = "#{:02x}{:02x}{:02x}".format(c[0], c[1], c[2])

            g.add_node(n, fillcolor=color, fontcolor=fontcolor, label=label,
                       fontname="Helvetica-bold", style="filled", shape="circle")

        edges_to_delete = []

        # add display options for edges
        for u, v, k, d in g.edges(keys=True, data=True):

            # retrieve from/to images, set as origin if not defined
            to_image = d['to_jimage']

            # set edge style
            d['style'] = "solid"
            if to_image != (0, 0, 0):
                d['style'] = "dashed"
                if hide_image_edges:
                    edges_to_delete.append((u, v, k))

            # don't show edge directions
            d['arrowhead'] = "none"

            # only add labels for images that are not the origin
            if image_labels:
                d['headlabel'] = "" if to_image == (0, 0, 0) else "to {}".format((to_image))
                d['arrowhead'] = "normal" if d['headlabel'] else "none"

            # optionally color edges using node colors
            color_u = g.nodes[u]['fillcolor']
            color_v = g.nodes[v]['fillcolor']
            d['color_uv'] = "{};0.5:{};0.5".format(color_u, color_v) if edge_colors else "#000000"

            # optionally add weights to graph
            if weight_labels:
                units = g.graph.get('edge_weight_units', "")
                if d.get('weight'):
                    d['label'] = "{:.2f} {}".format(d['weight'], units)

            # update edge with our new style attributes
            g.edges[u, v, k].update(d)

        # optionally remove periodic image edges,
        # these can be confusing due to periodic boundaries
        if hide_image_edges:
            for edge_to_delete in edges_to_delete:
                g.remove_edge(*edge_to_delete)

        # optionally hide unconnected nodes,
        # these can appear when removing periodic edges
        if hide_unconnected_nodes:
            g = g.subgraph([n for n in g.degree() if g.degree()[n] != 0])

        # optionally highlight differences with another graph
        if diff:
            diff = self.diff(diff, strict=True)
            green_edges = []
            red_edges = []
            for u, v, k, d in g.edges(keys=True, data=True):
                if (u, v, d['to_jimage']) in diff['self']:
                    # edge has been deleted
                    red_edges.append((u, v, k))
                elif (u, v, d['to_jimage']) in diff['other']:
                    # edge has been added
                    green_edges.append((u, v, k))
            for u, v, k in green_edges:
                g.edges[u, v, k].update({'color_uv': '#00ff00'})
            for u, v, k in red_edges:
                g.edges[u, v, k].update({'color_uv': '#ff0000'})

        basename, extension = os.path.splitext(filename)
        extension = extension[1:]

        write_dot(g, basename + ".dot")

        with open(filename, "w") as f:

            args = [algo, "-T", extension, basename + ".dot"]
            rs = subprocess.Popen(args,
                                  stdout=f,
                                  stdin=subprocess.PIPE, close_fds=True)
            rs.communicate()
            if rs.returncode != 0:
                raise RuntimeError("{} exited with return code {}.".format(algo, rs.returncode))

        if not keep_dot:
            os.remove(basename + ".dot")

    @property
    def types_and_weights_of_connections(self):
        """
        Extract a dictionary summarizing the types and weights
        of edges in the graph.

        :return: A dictionary with keys specifying the
            species involved in a connection in alphabetical order
            (e.g. string 'Fe-O') and values which are a list of
            weights for those connections (e.g. bond lengths).
        """

        def get_label(u, v):
            u_label = self.structure[u].species_string
            v_label = self.structure[v].species_string
            return "-".join(sorted((u_label, v_label)))

        types = defaultdict(list)
        for u, v, d in self.graph.edges(data=True):
            label = get_label(u, v)
            types[label].append(d['weight'])

        return dict(types)

    @property
    def weight_statistics(self):
        """
        Extract a statistical summary of edge weights present in
        the graph.

        :return: A dict with an 'all_weights' list, 'minimum',
            'maximum', 'median', 'mean', 'std_dev'
        """

        all_weights = [d.get('weight', None) for u, v, d
                       in self.graph.edges(data=True)]
        stats = describe(all_weights, nan_policy='omit')

        return {
            'all_weights': all_weights,
            'min': stats.minmax[0],
            'max': stats.minmax[1],
            'mean': stats.mean,
            'variance': stats.variance
        }

    def types_of_coordination_environments(self, anonymous=False):
        """
        Extract information on the different co-ordination environments
        present in the graph.

        :param anonymous: if anonymous, will replace specie names
            with A, B, C, etc.
        :return: a list of co-ordination environments,
            e.g. ['Mo-S(6)', 'S-Mo(3)']
        """

        motifs = set()
        for idx, site in enumerate(self.structure):

            centre_sp = site.species_string

            connected_sites = self.get_connected_sites(idx)
            connected_species = [connected_site.site.species_string
                                 for connected_site in connected_sites]

            labels = []
            for sp in set(connected_species):
                count = connected_species.count(sp)
                labels.append((count, sp))

            labels = sorted(labels, reverse=True)

            if anonymous:
                mapping = {centre_sp: 'A'}
                available_letters = [chr(66 + i) for i in range(25)]
                for label in labels:
                    sp = label[1]
                    if sp not in mapping:
                        mapping[sp] = available_letters.pop(0)
                centre_sp = 'A'
                labels = [(label[0], mapping[label[1]]) for label in labels]

            labels = ["{}({})".format(label[1], label[0]) for label in labels]
            motif = '{}-{}'.format(centre_sp, ','.join(labels))
            motifs.add(motif)

        return sorted(list(motifs))

    def as_dict(self):
        """
        As in :Class: `pymatgen.core.Structure` except
        with using `to_dict_of_dicts` from NetworkX
        to store graph information.
        """

        d = {"@module": self.__class__.__module__,
             "@class": self.__class__.__name__,
             "structure": self.structure.as_dict(),
             "graphs": json_graph.adjacency_data(self.graph)}

        return d

    @classmethod
    def from_dict(cls, d):
        """
        As in :Class: `pymatgen.core.Structure` except
        restoring graphs using `from_dict_of_dicts`
        from NetworkX to restore graph information.
        """
        s = Structure.from_dict(d['structure'])
        return cls(s, d['graphs'])

    def __mul__(self, scaling_matrix):
        """
        Replicates the graph, creating a supercell,
        intelligently joining together
        edges that lie on periodic boundaries.
        In principle, any operations on the expanded
        graph could also be done on the original
        graph, but a larger graph can be easier to
        visualize and reason about.
        :param scaling_matrix: same as Structure.__mul__
        :return:
        """

        # Developer note: a different approach was also trialed, using
        # a simple Graph (instead of MultiDiGraph), with node indices
        # representing both site index and periodic image. Here, the
        # number of nodes != number of sites in the Structure. This
        # approach has many benefits, but made it more difficult to
        # keep the graph in sync with its corresponding Structure.

        # Broadly, it would be easier to multiply the Structure
        # *before* generating the StructureGraph, but this isn't
        # possible when generating the graph using critic2 from
        # charge density.

        # Multiplication works by looking for the expected position
        # of an image node, and seeing if that node exists in the
        # supercell. If it does, the edge is updated. This is more
        # computationally expensive than just keeping track of the
        # which new lattice images present, but should hopefully be
        # easier to extend to a general 3x3 scaling matrix.

        # code adapted from Structure.__mul__
        scale_matrix = np.array(scaling_matrix, np.int16)
        if scale_matrix.shape != (3, 3):
            scale_matrix = np.array(scale_matrix * np.eye(3), np.int16)
        else:
            # TODO: test __mul__ with full 3x3 scaling matrices
            raise NotImplementedError('Not tested with 3x3 scaling matrices yet.')
        new_lattice = Lattice(np.dot(scale_matrix, self.structure.lattice.matrix))

        f_lat = lattice_points_in_supercell(scale_matrix)
        c_lat = new_lattice.get_cartesian_coords(f_lat)

        new_sites = []
        new_graphs = []

        for v in c_lat:

            # create a map of nodes from original graph to its image
            mapping = {n: n + len(new_sites) for n in range(len(self.structure))}

            for idx, site in enumerate(self.structure):
                s = PeriodicSite(site.species, site.coords + v,
                                 new_lattice, properties=site.properties,
                                 coords_are_cartesian=True, to_unit_cell=False)

                new_sites.append(s)

            new_graphs.append(nx.relabel_nodes(self.graph, mapping, copy=True))

        new_structure = Structure.from_sites(new_sites)

        # merge all graphs into one big graph
        new_g = nx.MultiDiGraph()
        for new_graph in new_graphs:
            new_g = nx.union(new_g, new_graph)

        edges_to_remove = []  # tuple of (u, v, k)
        edges_to_add = []  # tuple of (u, v, attr_dict)

        # list of new edges inside supercell
        # for duplicate checking
        edges_inside_supercell = [{u, v} for u, v, d in new_g.edges(data=True)
                                  if d['to_jimage'] == (0, 0, 0)]
        new_periodic_images = []

        orig_lattice = self.structure.lattice

        # use k-d tree to match given position to an
        # existing Site in Structure
        kd_tree = KDTree(new_structure.cart_coords)

        # tolerance in Å for sites to be considered equal
        # this could probably be a lot smaller
        tol = 0.05

        for u, v, k, d in new_g.edges(keys=True, data=True):

            to_jimage = d['to_jimage']  # for node v

            # reduce unnecessary checking
            if to_jimage != (0, 0, 0):

                # get index in original site
                n_u = u % len(self.structure)
                n_v = v % len(self.structure)

                # get fractional co-ordinates of where atoms defined
                # by edge are expected to be, relative to original
                # lattice (keeping original lattice has
                # significant benefits)
                v_image_frac = np.add(self.structure[n_v].frac_coords, to_jimage)
                u_frac = self.structure[n_u].frac_coords

                # using the position of node u as a reference,
                # get relative Cartesian co-ordinates of where
                # atoms defined by edge are expected to be
                v_image_cart = orig_lattice.get_cartesian_coords(v_image_frac)
                u_cart = orig_lattice.get_cartesian_coords(u_frac)
                v_rel = np.subtract(v_image_cart, u_cart)

                # now retrieve position of node v in
                # new supercell, and get asgolute Cartesian
                # co-ordinates of where atoms defined by edge
                # are expected to be
                v_expec = new_structure[u].coords + v_rel

                # now search in new structure for these atoms
                # query returns (distance, index)
                v_present = kd_tree.query(v_expec)
                v_present = v_present[1] if v_present[0] <= tol else None

                # check if image sites now present in supercell
                # and if so, delete old edge that went through
                # periodic boundary
                if v_present is not None:

                    new_u = u
                    new_v = v_present
                    new_d = d.copy()

                    # node now inside supercell
                    new_d['to_jimage'] = (0, 0, 0)

                    edges_to_remove.append((u, v, k))

                    # make sure we don't try to add duplicate edges
                    # will remove two edges for everyone one we add
                    if {new_u, new_v} not in edges_inside_supercell:

                        # normalize direction
                        if new_v < new_u:
                            new_u, new_v = new_v, new_u

                        edges_inside_supercell.append({new_u, new_v})
                        edges_to_add.append((new_u, new_v, new_d))

                else:

                    # want to find new_v such that we have
                    # full periodic boundary conditions
                    # so that nodes on one side of supercell
                    # are connected to nodes on opposite side

                    v_expec_frac = new_structure.lattice.get_fractional_coords(v_expec)

                    # find new to_jimage
                    # use np.around to fix issues with finite precision leading to incorrect image
                    v_expec_image = np.around(v_expec_frac, decimals=3)
                    v_expec_image = v_expec_image - v_expec_image % 1

                    v_expec_frac = np.subtract(v_expec_frac, v_expec_image)
                    v_expec = new_structure.lattice.get_cartesian_coords(v_expec_frac)
                    v_present = kd_tree.query(v_expec)
                    v_present = v_present[1] if v_present[0] <= tol else None

                    if v_present is not None:

                        new_u = u
                        new_v = v_present
                        new_d = d.copy()
                        new_to_jimage = tuple(map(int, v_expec_image))

                        # normalize direction
                        if new_v < new_u:
                            new_u, new_v = new_v, new_u
                            new_to_jimage = tuple(np.multiply(-1, d['to_jimage']).astype(int))

                        new_d['to_jimage'] = new_to_jimage

                        edges_to_remove.append((u, v, k))

                        if (new_u, new_v, new_to_jimage) not in new_periodic_images:
                            edges_to_add.append((new_u, new_v, new_d))
                            new_periodic_images.append((new_u, new_v, new_to_jimage))

        logger.debug("Removing {} edges, adding {} new edges.".format(len(edges_to_remove),
                                                                      len(edges_to_add)))

        # add/delete marked edges
        for edges_to_remove in edges_to_remove:
            new_g.remove_edge(*edges_to_remove)
        for (u, v, d) in edges_to_add:
            new_g.add_edge(u, v, **d)

        # return new instance of StructureGraph with supercell
        d = {"@module": self.__class__.__module__,
             "@class": self.__class__.__name__,
             "structure": new_structure.as_dict(),
             "graphs": json_graph.adjacency_data(new_g)}

        sg = StructureGraph.from_dict(d)

        return sg

    def __rmul__(self, other):
        return self.__mul__(other)

    def _edges_to_string(self, g):

        header = "from    to  to_image    "
        header_line = "----  ----  ------------"
        edge_weight_name = g.graph["edge_weight_name"]
        if edge_weight_name:
            print_weights = ["weight"]
            edge_label = g.graph["edge_weight_name"]
            edge_weight_units = g.graph["edge_weight_units"]
            if edge_weight_units:
                edge_label += " ({})".format(edge_weight_units)
            header += "  {}".format(edge_label)
            header_line += "  {}".format("-" * max([18, len(edge_label)]))
        else:
            print_weights = False

        s = header + "\n" + header_line + "\n"

        edges = list(g.edges(data=True))

        # sort edges for consistent ordering
        edges.sort(key=itemgetter(0, 1))

        if print_weights:
            for u, v, data in edges:
                s += "{:4}  {:4}  {:12}  {:.3e}\n".format(u, v, str(data.get("to_jimage", (0, 0, 0))),
                                                          data.get("weight", 0))
        else:
            for u, v, data in edges:
                s += "{:4}  {:4}  {:12}\n".format(u, v,
                                                  str(data.get("to_jimage", (0, 0, 0))))

        return s

    def __str__(self):
        s = "Structure Graph"
        s += "\nStructure: \n{}".format(self.structure.__str__())
        s += "\nGraph: {}\n".format(self.name)
        s += self._edges_to_string(self.graph)
        return s

    def __repr__(self):
        s = "Structure Graph"
        s += "\nStructure: \n{}".format(self.structure.__repr__())
        s += "\nGraph: {}\n".format(self.name)
        s += self._edges_to_string(self.graph)
        return s

    def __len__(self):
        """
        :return: length of Structure / number of nodes in graph
        """
        return len(self.structure)

    def sort(self, key=None, reverse=False):
        """
        Same as Structure.sort(), also remaps nodes in graph.
        :param key:
        :param reverse:
        :return:
        """

        old_structure = self.structure.copy()

        # sort Structure
        self.structure._sites = sorted(self.structure._sites, key=key, reverse=reverse)

        # apply Structure ordering to graph
        mapping = {idx: self.structure.index(site) for idx, site in enumerate(old_structure)}
        self.graph = nx.relabel_nodes(self.graph, mapping, copy=True)

        # normalize directions of edges
        edges_to_remove = []
        edges_to_add = []
        for u, v, k, d in self.graph.edges(keys=True, data=True):
            if v < u:
                new_v, new_u, new_d = u, v, d.copy()
                new_d['to_jimage'] = tuple(np.multiply(-1, d['to_jimage']).astype(int))
                edges_to_remove.append((u, v, k))
                edges_to_add.append((new_u, new_v, new_d))

        # add/delete marked edges
        for edges_to_remove in edges_to_remove:
            self.graph.remove_edge(*edges_to_remove)
        for (u, v, d) in edges_to_add:
            self.graph.add_edge(u, v, **d)

    def __copy__(self):
        return StructureGraph.from_dict(self.as_dict())

    def __eq__(self, other):
        """
        Two StructureGraphs are equal if they have equal Structures,
        and have the same edges between Sites. Edge weights can be
        different and StructureGraphs can still be considered equal.

        :param other: StructureGraph
        :return (bool):
        """

        # sort for consistent node indices
        # PeriodicSite should have a proper __hash__() value,
        # using its frac_coords as a convenient key
        mapping = {tuple(site.frac_coords): self.structure.index(site) for site in other.structure}
        other_sorted = other.__copy__()
        other_sorted.sort(key=lambda site: mapping[tuple(site.frac_coords)])

        edges = {(u, v, d['to_jimage'])
                 for u, v, d in self.graph.edges(keys=False, data=True)}

        edges_other = {(u, v, d['to_jimage'])
                       for u, v, d in other_sorted.graph.edges(keys=False, data=True)}

        return (edges == edges_other) and \
               (self.structure == other_sorted.structure)

    def diff(self, other, strict=True):
        """
        Compares two StructureGraphs. Returns dict with
        keys 'self', 'other', 'both' with edges that are
        present in only one StructureGraph ('self' and
        'other'), and edges that are present in both.

        The Jaccard distance is a simple measure of the
        dissimilarity between two StructureGraphs (ignoring
        edge weights), and is defined by 1 - (size of the
        intersection / size of the union) of the sets of
        edges. This is returned with key 'dist'.

        Important note: all node indices are in terms
        of the StructureGraph this method is called
        from, not the 'other' StructureGraph: there
        is no guarantee the node indices will be the
        same if the underlying Structures are ordered
        differently.

        :param other: StructureGraph
        :param strict: if False, will compare bonds
            from different Structures, with node indices
            replaced by Specie strings, will not count
            number of occurrences of bonds
        :return:
        """

        if self.structure != other.structure and strict:
            return ValueError("Meaningless to compare StructureGraphs if "
                              "corresponding Structures are different.")

        if strict:

            # sort for consistent node indices
            # PeriodicSite should have a proper __hash__() value,
            # using its frac_coords as a convenient key
            mapping = {tuple(site.frac_coords): self.structure.index(site) for site in other.structure}
            other_sorted = other.__copy__()
            other_sorted.sort(key=lambda site: mapping[tuple(site.frac_coords)])

            edges = {(u, v, d['to_jimage'])
                     for u, v, d in self.graph.edges(keys=False, data=True)}

            edges_other = {(u, v, d['to_jimage'])
                           for u, v, d in other_sorted.graph.edges(keys=False, data=True)}

        else:

            edges = {(str(self.structure[u].specie),
                      str(self.structure[v].specie))
                     for u, v, d in self.graph.edges(keys=False, data=True)}

            edges_other = {(str(other.structure[u].specie),
                            str(other.structure[v].specie))
                           for u, v, d in other.graph.edges(keys=False, data=True)}

        if len(edges) == 0 and len(edges_other) == 0:
            jaccard_dist = 0  # by definition
        else:
            jaccard_dist = 1 - len(edges.intersection(edges_other)) / len(edges.union(edges_other))

        return {
            'self': edges - edges_other,
            'other': edges_other - edges,
            'both': edges.intersection(edges_other),
            'dist': jaccard_dist
        }

    def get_subgraphs_as_molecules(self, use_weights=False):
        """
        Retrieve subgraphs as molecules, useful for extracting
        molecules from periodic crystals.

        Will only return unique molecules, not any duplicates
        present in the crystal (a duplicate defined as an
        isomorphic subgraph).

        :param use_weights (bool): If True, only treat subgraphs
            as isomorphic if edges have the same weights. Typically,
            this means molecules will need to have the same bond
            lengths to be defined as duplicates, otherwise bond
            lengths can differ. This is a fairly robust approach,
            but will treat e.g. enantiomers as being duplicates.

        :return: list of unique Molecules in Structure
        """

        # creating a supercell is an easy way to extract
        # molecules (and not, e.g., layers of a 2D crystal)
        # without adding extra logic
        if getattr(self, '_supercell_sg', None) is None:
            self._supercell_sg = supercell_sg = self * (3, 3, 3)

        # make undirected to find connected subgraphs
        supercell_sg.graph = nx.Graph(supercell_sg.graph)

        # find subgraphs
        all_subgraphs = [supercell_sg.graph.subgraph(c) for c in
                         nx.connected_components(supercell_sg.graph)]

        # discount subgraphs that lie across *supercell* boundaries
        # these will subgraphs representing crystals
        molecule_subgraphs = []
        for subgraph in all_subgraphs:
            intersects_boundary = any([d['to_jimage'] != (0, 0, 0)
                                       for u, v, d in subgraph.edges(data=True)])
            if not intersects_boundary:
                molecule_subgraphs.append(nx.MultiDiGraph(subgraph))

        # add specie names to graph to be able to test for isomorphism
        for subgraph in molecule_subgraphs:
            for n in subgraph:
                subgraph.add_node(n, specie=str(supercell_sg.structure[n].specie))

        # now define how we test for isomorphism
        def node_match(n1, n2):
            return n1['specie'] == n2['specie']

        def edge_match(e1, e2):
            if use_weights:
                return e1['weight'] == e2['weight']
            else:
                return True

        # prune duplicate subgraphs
        unique_subgraphs = []
        for subgraph in molecule_subgraphs:

            already_present = [nx.is_isomorphic(subgraph, g,
                                                node_match=node_match,
                                                edge_match=edge_match)
                               for g in unique_subgraphs]

            if not any(already_present):
                unique_subgraphs.append(subgraph)

        # get Molecule objects for each subgraph
        molecules = []
        for subgraph in unique_subgraphs:
            coords = [supercell_sg.structure[n].coords for n
                      in subgraph.nodes()]
            species = [supercell_sg.structure[n].specie for n
                       in subgraph.nodes()]

            molecule = Molecule(species, coords)

            # shift so origin is at center of mass
            molecule = molecule.get_centered_molecule()

            molecules.append(molecule)

        return molecules


class MolGraphSplitError(Exception):
    """
    Raised when a molecule graph is failed to split into two disconnected
    subgraphs
    """
    pass


class MoleculeGraph(MSONable):
    """
    This is a class for annotating a Molecule with
    bond information, stored in the form of a graph. A "bond" does
    not necessarily have to be a chemical bond, but can store any
    kind of information that connects two Sites.
    """

    def __init__(self, molecule, graph_data=None):
        """
        If constructing this class manually, use the `with_empty_graph`
        method or `with_local_env_strategy` method (using an algorithm
        provided by the `local_env` module, such as O'Keeffe).

        This class that contains connection information:
        relationships between sites represented by a Graph structure,
        and an associated structure object.

        This class uses the NetworkX package to store and operate
        on the graph itself, but contains a lot of helper methods
        to make associating a graph with a given molecule easier.

        Use cases for this include storing bonding information,
        NMR J-couplings, Heisenberg exchange parameters, etc.

        :param molecule: Molecule object

        :param graph_data: dict containing graph information in
            dict format (not intended to be constructed manually,
            see as_dict method for format)
        """

        if isinstance(molecule, MoleculeGraph):
            # just make a copy from input
            graph_data = molecule.as_dict()['graphs']

        self.molecule = molecule
        self.graph = nx.readwrite.json_graph.adjacency_graph(graph_data)

        # tidy up edge attr dicts, reading to/from json duplicates
        # information
        for u, v, k, d in self.graph.edges(keys=True, data=True):
            if 'id' in d:
                del d['id']
            if 'key' in d:
                del d['key']
            # ensure images are tuples (conversion to lists happens
            # when serializing back from json), it's important images
            # are hashable/immutable
            if 'to_jimage' in d:
                d['to_jimage'] = tuple(d['to_jimage'])
            if 'from_jimage' in d:
                d['from_jimage'] = tuple(d['from_jimage'])

        self.set_node_attributes()

    @classmethod
    def with_empty_graph(cls, molecule, name="bonds",
                         edge_weight_name=None,
                         edge_weight_units=None):
        """
        Constructor for MoleculeGraph, returns a MoleculeGraph
        object with an empty graph (no edges, only nodes defined
        that correspond to Sites in Molecule).

        :param molecule (Molecule):
        :param name (str): name of graph, e.g. "bonds"
        :param edge_weight_name (str): name of edge weights,
            e.g. "bond_length" or "exchange_constant"
        :param edge_weight_units (str): name of edge weight units
            e.g. "Å" or "eV"
        :return (MoleculeGraph):
        """

        if edge_weight_name and (edge_weight_units is None):
            raise ValueError("Please specify units associated "
                             "with your edge weights. Can be "
                             "empty string if arbitrary or "
                             "dimensionless.")

        # construct graph with one node per site
        # graph attributes don't change behavior of graph,
        # they're just for book-keeping
        graph = nx.MultiDiGraph(edge_weight_name=edge_weight_name,
                                edge_weight_units=edge_weight_units,
                                name=name)
        graph.add_nodes_from(range(len(molecule)))

        graph_data = json_graph.adjacency_data(graph)

        return cls(molecule, graph_data=graph_data)

    @staticmethod
    def with_edges(molecule, edges):
        """
        Constructor for MoleculeGraph, using pre-existing or pre-defined edges
        with optional edge parameters.

        :param molecule: Molecule object
        :param edges: dict representing the bonds of the functional
            group (format: {(u, v): props}, where props is a dictionary of
            properties, including weight. Props should be None if no
            additional properties are to be specified.
        :return: mg, a MoleculeGraph
        """

        mg = MoleculeGraph.with_empty_graph(molecule, name="bonds",
                                            edge_weight_name="weight",
                                            edge_weight_units="")

        for edge, props in edges.items():

            try:
                from_index = edge[0]
                to_index = edge[1]
            except TypeError:
                raise ValueError("Edges must be given as (from_index, to_index)"
                                 "tuples")

            if props is not None:
                if "weight" in props.keys():
                    weight = props["weight"]
                    del props["weight"]
                else:
                    weight = None

                if len(props.items()) == 0:
                    props = None
            else:
                weight = None

            nodes = mg.graph.nodes
            if not (from_index in nodes and to_index in nodes):
                raise ValueError("Edges cannot be added if nodes are not"
                                 " present in the graph. Please check your"
                                 " indices.")

            mg.add_edge(from_index, to_index, weight=weight,
                        edge_properties=props)

        mg.set_node_attributes()
        return mg

    @staticmethod
    def with_local_env_strategy(molecule, strategy, reorder=True,
                                extend_structure=True):
        """
        Constructor for MoleculeGraph, using a strategy
        from :Class: `pymatgen.analysis.local_env`.

        :param molecule: Molecule object
        :param strategy: an instance of a
            :Class: `pymatgen.analysis.local_env.NearNeighbors` object
        :param reorder: bool, representing if graph nodes need to be reordered
            following the application of the local_env strategy
        :param extend_structure: If True (default), then a large artificial box
            will be placed around the Molecule, because some strategies assume
            periodic boundary conditions.
        :return: mg, a MoleculeGraph
        """

        mg = MoleculeGraph.with_empty_graph(molecule, name="bonds",
                                            edge_weight_name="weight",
                                            edge_weight_units="")

        # NearNeighbor classes only (generally) work with structures
        # molecules have to be boxed first
        coords = molecule.cart_coords

        if extend_structure:
            a = max(coords[:, 0]) - min(coords[:, 0]) + 100
            b = max(coords[:, 1]) - min(coords[:, 1]) + 100
            c = max(coords[:, 2]) - min(coords[:, 2]) + 100

            molecule = molecule.get_boxed_structure(a, b, c, no_cross=True)

        for n in range(len(molecule)):
            neighbors = strategy.get_nn_info(molecule, n)
            for neighbor in neighbors:

                # all bonds in molecules should not cross
                # (artificial) periodic boundaries
                if not np.array_equal(neighbor['image'], [0, 0, 0]):
                    continue

                # local_env will always try to add two edges
                # for any one bond, one from site u to site v
                # and another form site v to site u: this is
                # harmless, so warn_duplicates=False
                mg.add_edge(from_index=n,
                            to_index=neighbor['site_index'],
                            weight=neighbor['weight'],
                            warn_duplicates=False)

        if reorder:
            # Reverse order of nodes to match with molecule
            n = len(mg.molecule)
            mapping = {i: (n - i) for i in range(n)}
            mapping = {i: (j - 1) for i, j in mapping.items()}

            mg.graph = nx.relabel_nodes(mg.graph, mapping)

        duplicates = []
        for edge in mg.graph.edges:
            if edge[2] != 0:
                duplicates.append(edge)

        for duplicate in duplicates:
            mg.graph.remove_edge(duplicate[0], duplicate[1], key=duplicate[2])

        mg.set_node_attributes()
        return mg

    @property
    def name(self):
        """
        :return: Name of graph
        """
        return self.graph.graph['name']

    @property
    def edge_weight_name(self):
        """
        :return: Name of the edge weight property of graph
        """
        return self.graph.graph['edge_weight_name']

    @property
    def edge_weight_unit(self):
        """
        :return: Units of the edge weight property of graph
        """
        return self.graph.graph['edge_weight_units']

    def add_edge(self, from_index, to_index,
                 weight=None, warn_duplicates=True,
                 edge_properties=None):
        """
        Add edge to graph.

        Since physically a 'bond' (or other connection
        between sites) doesn't have a direction, from_index,
        from_jimage can be swapped with to_index, to_jimage.

        However, images will always always be shifted so that
        from_index < to_index and from_jimage becomes (0, 0, 0).

        :param from_index: index of site connecting from
        :param to_index: index of site connecting to
        :param weight (float): e.g. bond length
        :param warn_duplicates (bool): if True, will warn if
            trying to add duplicate edges (duplicate edges will not
            be added in either case)
        :param edge_properties (dict): any other information to
            store on graph edges, similar to Structure's site_properties
        :return:
        """

        # this is not necessary for the class to work, but
        # just makes it neater
        if to_index < from_index:
            to_index, from_index = from_index, to_index

        # sanitize types
        from_index, to_index = int(from_index), int(to_index)

        # check we're not trying to add a duplicate edge
        # there should only ever be at most one edge
        # between two sites
        existing_edge_data = self.graph.get_edge_data(from_index, to_index)
        if existing_edge_data and warn_duplicates:
            warnings.warn("Trying to add an edge that already exists from "
                          "site {} to site {}.".format(from_index,
                                                       to_index))
            return

        # generic container for additional edge properties,
        # similar to site properties
        edge_properties = edge_properties or {}

        if weight:
            self.graph.add_edge(from_index, to_index,
                                weight=weight,
                                **edge_properties)
        else:
            self.graph.add_edge(from_index, to_index,
                                **edge_properties)

    def insert_node(self, i, species, coords, validate_proximity=False,
                    site_properties=None, edges=None):
        """
        A wrapper around Molecule.insert(), which also incorporates the new
        site into the MoleculeGraph.

        :param i: Index at which to insert the new site
        :param species: Species for the new site
        :param coords: 3x1 array representing coordinates of the new site
        :param validate_proximity: For Molecule.insert(); if True (default
            False), distance will be checked to ensure that site can be safely
            added.
        :param site_properties: Site properties for Molecule
        :param edges: List of dicts representing edges to be added to the
            MoleculeGraph. These edges must include the index of the new site i,
            and all indices used for these edges should reflect the
            MoleculeGraph AFTER the insertion, NOT before. Each dict should at
            least have a "to_index" and "from_index" key, and can also have a
            "weight" and a "properties" key.
        :return:
        """

        self.molecule.insert(i, species, coords,
                             validate_proximity=validate_proximity,
                             properties=site_properties)

        mapping = {}
        for j in range(len(self.molecule) - 1):
            if j < i:
                mapping[j] = j
            else:
                mapping[j] = j + 1
        nx.relabel_nodes(self.graph, mapping, copy=False)

        self.graph.add_node(i)
        self.set_node_attributes()

        if edges is not None:
            for edge in edges:
                try:
                    self.add_edge(edge["from_index"], edge["to_index"],
                                  weight=edge.get("weight", None),
                                  edge_properties=edge.get("properties", None))
                except KeyError:
                    raise RuntimeError("Some edges are invalid.")

    def set_node_attributes(self):
        """
        Replicates molecule site properties (specie, coords, etc.) in the
        MoleculeGraph.

        :return:
        """

        species = {}
        coords = {}
        properties = {}
        for node in self.graph.nodes():
            species[node] = self.molecule[node].specie.symbol
            coords[node] = self.molecule[node].coords
            properties[node] = self.molecule[node].properties

        nx.set_node_attributes(self.graph, species, "specie")
        nx.set_node_attributes(self.graph, coords, "coords")
        nx.set_node_attributes(self.graph, properties, "properties")

    def alter_edge(self, from_index, to_index,
                   new_weight=None, new_edge_properties=None):
        """
        Alters either the weight or the edge_properties of
        an edge in the MoleculeGraph.

        :param from_index: int
        :param to_index: int
        :param new_weight: alter_edge does not require
            that weight be altered. As such, by default, this
            is None. If weight is to be changed, it should be a
            float.
        :param new_edge_properties: alter_edge does not require
            that edge_properties be altered. As such, by default,
            this is None. If any edge properties are to be changed,
            it should be a dictionary of edge properties to be changed.
        :return:
        """

        existing_edge = self.graph.get_edge_data(from_index, to_index)

        # ensure that edge exists before attempting to change it
        if not existing_edge:
            raise ValueError("Edge between {} and {} cannot be altered;\
                                no edge exists between those sites.".format(
                from_index, to_index
            ))

        # Third index should always be 0 because there should only be one edge between any two nodes
        if new_weight is not None:
            self.graph[from_index][to_index][0]['weight'] = new_weight

        if new_edge_properties is not None:
            for prop in list(new_edge_properties.keys()):
                self.graph[from_index][to_index][0][prop] = new_edge_properties[prop]

    def break_edge(self, from_index, to_index, allow_reverse=False):
        """
        Remove an edge from the MoleculeGraph

        :param from_index: int
        :param to_index: int
        :param allow_reverse: If allow_reverse is True, then break_edge will
            attempt to break both (from_index, to_index) and, failing that,
            will attempt to break (to_index, from_index).
        :return:
        """

        # ensure that edge exists before attempting to remove it
        existing_edge = self.graph.get_edge_data(from_index, to_index)
        existing_reverse = None

        if existing_edge:
            self.graph.remove_edge(from_index, to_index)

        else:
            if allow_reverse:
                existing_reverse = self.graph.get_edge_data(to_index,
                                                            from_index)

            if existing_reverse:
                self.graph.remove_edge(to_index, from_index)
            else:
                raise ValueError("Edge cannot be broken between {} and {};\
                                no edge exists between those sites.".format(
                    from_index, to_index
                ))

    def remove_nodes(self, indices):
        """
        A wrapper for Molecule.remove_sites().

        :param indices: list of indices in the current Molecule (and graph) to
            be removed.
        :return:
        """

        self.molecule.remove_sites(indices)
        self.graph.remove_nodes_from(indices)

        mapping = {}
        for correct, current in enumerate(sorted(self.graph.nodes)):
            mapping[current] = correct

        nx.relabel_nodes(self.graph, mapping, copy=False)
        self.set_node_attributes()

    def get_disconnected_fragments(self):
        """
        Determine if the MoleculeGraph is connected. If it is not, separate the
        MoleculeGraph into different MoleculeGraphs, where each resulting
        MoleculeGraph is a disconnected subgraph of the original.

        Currently, this function naively assigns the charge
        of the total molecule to a single submolecule. A
        later effort will be to actually accurately assign
        charge.
        NOTE: This function does not modify the original
        MoleculeGraph. It creates a copy, modifies that, and
        returns two or more new MoleculeGraph objects.

        :return: list of MoleculeGraphs
        """

        if nx.is_weakly_connected(self.graph):
            return [copy.deepcopy(self)]
        else:
            sub_mols = list()

<<<<<<< HEAD
            components = nx.weakly_connected_components(self.graph)
            subgraphs = [self.graph.subgraph(c) for c in components]
=======
            # alter any bonds before partition, to avoid remapping
            if alterations is not None:
                for (u, v) in alterations.keys():
                    if "weight" in alterations[(u, v)]:
                        weight = alterations[(u, v)]["weight"]
                        del alterations[(u, v)]["weight"]
                        edge_properties = alterations[(u, v)] \
                            if len(alterations[(u, v)]) != 0 else None
                        original.alter_edge(u, v, new_weight=weight,
                                            new_edge_properties=edge_properties)
                    else:
                        original.alter_edge(u, v,
                                            new_edge_properties=alterations[(u, v)])

            sub_mols = []

            # Had to use nx.weakly_connected_components because of deprecation
            # of nx.weakly_connected_component_subgraphs
            subgraphs = [original.graph.subgraph(c)
                         for c in nx.weakly_connected_components(original.graph)]
>>>>>>> cc66d239

            for subg in subgraphs:

                nodes = sorted(list(subg.nodes))

                # Molecule indices are essentially list-based, so node indices
                # must be remapped, incrementing from 0
                mapping = {}
                for i in range(len(nodes)):
                    mapping[nodes[i]] = i

                # just give charge to whatever subgraph has node with index 0
                # TODO: actually figure out how to distribute charge
                if 0 in nodes:
                    charge = self.molecule.charge
                else:
                    charge = 0

                # relabel nodes in graph to match mapping
                new_graph = nx.relabel_nodes(subg, mapping)

                species = nx.get_node_attributes(new_graph, "specie")
                coords = nx.get_node_attributes(new_graph, "coords")
                raw_props = nx.get_node_attributes(new_graph, "properties")

                properties = {}
                for prop_set in raw_props.values():
                    for prop in prop_set.keys():
                        if prop in properties:
                            properties[prop].append(prop_set[prop])
                        else:
                            properties[prop] = [prop_set[prop]]

                # Site properties must be present for all atoms in the molecule
                # in order to be used for Molecule instantiation
                for k, v in properties.items():
                    if len(v) != len(species):
                        del properties[k]

                new_mol = Molecule(species, coords, charge=charge,
                                   site_properties=properties)
                graph_data = json_graph.adjacency_data(new_graph)

                # create new MoleculeGraph
                sub_mols.append(MoleculeGraph(new_mol, graph_data=graph_data))

            return sub_mols

    def split_molecule_subgraphs(self, bonds, allow_reverse=False, alterations=None):
        """
        Split MoleculeGraph into two or more MoleculeGraphs by
        breaking a set of bonds. This function uses
        MoleculeGraph.break_edge repeatedly to create
        disjoint graphs (two or more separate molecules).
        This function does not only alter the graph
        information, but also changes the underlying
        Molecules.
        If the bonds parameter does not include sufficient
        bonds to separate two molecule fragments, then this
        function will fail.
        Currently, this function naively assigns the charge
        of the total molecule to a single submolecule. A
        later effort will be to actually accurately assign
        charge.
        NOTE: This function does not modify the original
        MoleculeGraph. It creates a copy, modifies that, and
        returns two or more new MoleculeGraph objects.
        :param bonds: list of tuples (from_index, to_index)
            representing bonds to be broken to split the MoleculeGraph.
        :param alterations: a dict {(from_index, to_index): alt},
            where alt is a dictionary including weight and/or edge
            properties to be changed following the split.
        :param allow_reverse: If allow_reverse is True, then break_edge will
            attempt to break both (from_index, to_index) and, failing that,
            will attempt to break (to_index, from_index).
        :return: list of MoleculeGraphs
        """

        self.set_node_attributes()
        original = copy.deepcopy(self)

        for bond in bonds:
            original.break_edge(bond[0], bond[1], allow_reverse=allow_reverse)

        if nx.is_weakly_connected(original.graph):
            raise MolGraphSplitError("Cannot split molecule; \
                                MoleculeGraph is still connected.")

        else:

            # alter any bonds before partition, to avoid remapping
            if alterations is not None:
                for (u, v) in alterations.keys():
                    if "weight" in alterations[(u, v)]:
                        weight = alterations[(u, v)]["weight"]
                        del alterations[(u, v)]["weight"]
                        edge_properties = alterations[(u, v)] \
                            if len(alterations[(u, v)]) != 0 else None
                        original.alter_edge(u, v, new_weight=weight,
                                            new_edge_properties=edge_properties)
                    else:
                        original.alter_edge(u, v,
                                            new_edge_properties=alterations[(u, v)])

            return original.get_disconnected_fragments()

    def build_unique_fragments(self):
        """
        Find all possible fragment combinations of the MoleculeGraphs (in other
        words, all connected induced subgraphs)

        :return:
        """
        self.set_node_attributes()

        graph = self.graph.to_undirected()

        # find all possible fragments, aka connected induced subgraphs
        frag_dict = {}
        for ii in range(1, len(self.molecule)):
            for combination in combinations(graph.nodes, ii):
                mycomp = []
                for idx in combination:
                    mycomp.append(str(self.molecule[idx].specie))
                mycomp = "".join(sorted(mycomp))
                subgraph = nx.subgraph(graph, combination)
                if nx.is_connected(subgraph):
                    mykey = mycomp + str(len(subgraph.edges()))
                    if mykey not in frag_dict:
                        frag_dict[mykey] = [copy.deepcopy(subgraph)]
                    else:
                        frag_dict[mykey].append(copy.deepcopy(subgraph))

        # narrow to all unique fragments using graph isomorphism
        unique_frag_dict = {}
        for key in frag_dict:
            unique_frags = []
            for frag in frag_dict[key]:
                found = False
                for f in unique_frags:
                    if _isomorphic(frag, f):
                        found = True
                        break
                if not found:
                    unique_frags.append(frag)
            unique_frag_dict[key] = copy.deepcopy(unique_frags)

        # convert back to molecule graphs
        unique_mol_graph_dict = {}
        for key in unique_frag_dict:
            unique_mol_graph_list = []
            for fragment in unique_frag_dict[key]:
                mapping = {e: i for i, e in enumerate(sorted(fragment.nodes))}
                remapped = nx.relabel_nodes(fragment, mapping)

                species = nx.get_node_attributes(remapped, "specie")
                coords = nx.get_node_attributes(remapped, "coords")

                edges = {}

                for from_index, to_index, key in remapped.edges:
                    edge_props = fragment.get_edge_data(from_index, to_index, key=key)

                    edges[(from_index, to_index)] = edge_props

                unique_mol_graph_list.append(self.with_edges(Molecule(species=species,
                                                                      coords=coords,
                                                                      charge=self.molecule.charge),
                                                             edges))

            frag_key = str(unique_mol_graph_list[0].molecule.composition.alphabetical_formula) + " E" + str(
                len(unique_mol_graph_list[0].graph.edges()))
            unique_mol_graph_dict[frag_key] = copy.deepcopy(unique_mol_graph_list)
        return unique_mol_graph_dict

    def substitute_group(self, index, func_grp, strategy, bond_order=1,
                         graph_dict=None, strategy_params=None, reorder=True,
                         extend_structure=True):
        """
        Builds off of Molecule.substitute to replace an atom in self.molecule
        with a functional group. This method also amends self.graph to
        incorporate the new functional group.

        NOTE: using a MoleculeGraph will generally produce a different graph
        compared with using a Molecule or str (when not using graph_dict).
        This is because of the reordering that occurs when using some of the
        local_env strategies.

        :param index: Index of atom to substitute.
        :param func_grp: Substituent molecule. There are three options:

            1. Providing an actual molecule as the input. The first atom
                must be a DummySpecie X, indicating the position of
                nearest neighbor. The second atom must be the next
                nearest atom. For example, for a methyl group
                substitution, func_grp should be X-CH3, where X is the
                first site and C is the second site. What the code will
                do is to remove the index site, and connect the nearest
                neighbor to the C atom in CH3. The X-C bond indicates the
                directionality to connect the atoms.
            2. A string name. The molecule will be obtained from the
                relevant template in func_groups.json.
            3. A MoleculeGraph object.
        :param strategy: Class from pymatgen.analysis.local_env.
        :param bond_order: A specified bond order to calculate the bond
                length between the attached functional group and the nearest
                neighbor site. Defaults to 1.
        :param graph_dict: Dictionary representing the bonds of the functional
                group (format: {(u, v): props}, where props is a dictionary of
                properties, including weight. If None, then the algorithm
                will attempt to automatically determine bonds using one of
                a list of strategies defined in pymatgen.analysis.local_env.
        :param strategy_params: dictionary of keyword arguments for strategy.
                If None, default parameters will be used.
        :param reorder: bool, representing if graph nodes need to be reordered
                following the application of the local_env strategy
        :param extend_structure: If True (default), then a large artificial box
                will be placed around the Molecule, because some strategies assume
                periodic boundary conditions.
        :return:
        """

        def map_indices(grp):
            grp_map = {}

            # Get indices now occupied by functional group
            # Subtracting 1 because the dummy atom X should not count
            atoms = len(grp) - 1
            offset = len(self.molecule) - atoms

            for i in range(atoms):
                grp_map[i] = i + offset

            return grp_map

        # Work is simplified if a graph is already in place
        if isinstance(func_grp, MoleculeGraph):

            self.molecule.substitute(index, func_grp.molecule,
                                     bond_order=bond_order)

            mapping = map_indices(func_grp.molecule)

            for (u, v) in list(func_grp.graph.edges()):
                edge_props = func_grp.graph.get_edge_data(u, v)[0]
                weight = None
                if "weight" in edge_props.keys():
                    weight = edge_props["weight"]
                    del edge_props["weight"]
                self.add_edge(mapping[u], mapping[v],
                              weight=weight, edge_properties=edge_props)

        else:
            if isinstance(func_grp, Molecule):
                func_grp = copy.deepcopy(func_grp)
            else:
                try:
                    func_grp = copy.deepcopy(FunctionalGroups[func_grp])
                except Exception:
                    raise RuntimeError("Can't find functional group in list. "
                                       "Provide explicit coordinate instead")

            self.molecule.substitute(index, func_grp, bond_order=bond_order)

            mapping = map_indices(func_grp)

            # Remove dummy atom "X"
            func_grp.remove_species("X")

            if graph_dict is not None:
                for (u, v) in graph_dict.keys():
                    edge_props = graph_dict[(u, v)]
                    if "weight" in edge_props.keys():
                        weight = edge_props["weight"]
                        del edge_props["weight"]
                    self.add_edge(mapping[u], mapping[v],
                                  weight=weight, edge_properties=edge_props)

            else:
                if strategy_params is None:
                    strategy_params = {}
                strat = strategy(**strategy_params)
                graph = self.with_local_env_strategy(func_grp, strat, reorder=reorder,
                                                     extend_structure=extend_structure)

                for (u, v) in list(graph.graph.edges()):
                    edge_props = graph.graph.get_edge_data(u, v)[0]
                    weight = None
                    if "weight" in edge_props.keys():
                        weight = edge_props["weight"]
                        del edge_props["weight"]

                    if 0 not in list(graph.graph.nodes()):
                        # If graph indices have different indexing
                        u, v = (u - 1), (v - 1)

                    self.add_edge(mapping[u], mapping[v],
                                  weight=weight, edge_properties=edge_props)

    def replace_group(self, index, func_grp, strategy, bond_order=1,
                      graph_dict=None, strategy_params=None, reorder=True,
                      extend_structure=True):
        """
        Builds off of Molecule.substitute and MoleculeGraph.substitute_group
        to replace a functional group in self.molecule with a functional group.
        This method also amends self.graph to incorporate the new functional
        group.

        TODO: Figure out how to replace into a ring structure.

        :param index: Index of atom to substitute.
        :param func_grp: Substituent molecule. There are three options:

            1. Providing an actual molecule as the input. The first atom
               must be a DummySpecie X, indicating the position of
               nearest neighbor. The second atom must be the next
               nearest atom. For example, for a methyl group
               substitution, func_grp should be X-CH3, where X is the
               first site and C is the second site. What the code will
               do is to remove the index site, and connect the nearest
               neighbor to the C atom in CH3. The X-C bond indicates the
               directionality to connect the atoms.
            2. A string name. The molecule will be obtained from the
               relevant template in func_groups.json.
            3. A MoleculeGraph object.
        :param strategy: Class from pymatgen.analysis.local_env.
        :param bond_order: A specified bond order to calculate the bond
            length between the attached functional group and the nearest
            neighbor site. Defaults to 1.
        :param graph_dict: Dictionary representing the bonds of the functional
            group (format: {(u, v): props}, where props is a dictionary of
            properties, including weight. If None, then the algorithm
            will attempt to automatically determine bonds using one of
            a list of strategies defined in pymatgen.analysis.local_env.
        :param strategy_params: dictionary of keyword arguments for strategy.
            If None, default parameters will be used.
        :param reorder: bool, representing if graph nodes need to be reordered
            following the application of the local_env strategy
        :param extend_structure: If True (default), then a large artificial box
            will be placed around the Molecule, because some strategies assume
            periodic boundary conditions.
        :return:
        """

        self.set_node_attributes()
        neighbors = self.get_connected_sites(index)

        # If the atom at index is terminal
        if len(neighbors) == 1:
            self.substitute_group(index, func_grp, strategy,
                                  bond_order=bond_order, graph_dict=graph_dict,
                                  strategy_params=strategy_params,
                                  reorder=reorder,
                                  extend_structure=extend_structure)

        else:
            rings = self.find_rings(including=[index])
            if len(rings) != 0:
                raise RuntimeError("Currently functional group replacement"
                                   "cannot occur at an atom within a ring"
                                   "structure.")

            to_remove = set()
            sizes = dict()
            disconnected = self.graph.to_undirected()
            disconnected.remove_node(index)
            for neighbor in neighbors:
                sizes[neighbor[2]] = len(nx.descendants(disconnected, neighbor[2]))

            keep = max(sizes, key=lambda x: sizes[x])
            for i in sizes.keys():
                if i != keep:
                    to_remove.add(i)

            self.remove_nodes(list(to_remove))

            self.substitute_group(index, func_grp, strategy,
                                  bond_order=bond_order, graph_dict=graph_dict,
                                  strategy_params=strategy_params,
                                  reorder=reorder,
                                  extend_structure=extend_structure)

    def find_rings(self, including=None):
        """
        Find ring structures in the MoleculeGraph.

        :param including: list of site indices. If
            including is not None, then find_rings will
            only return those rings including the specified
            sites. By default, this parameter is None, and
            all rings will be returned.
        :return: dict {index:cycle}. Each
            entry will be a ring (cycle, in graph theory terms) including the index
            found in the Molecule. If there is no cycle including an index, the
            value will be an empty list.
        """

        # Copies self.graph such that all edges (u, v) matched by edges (v, u)
        undirected = self.graph.to_undirected()
        directed = undirected.to_directed()

        cycles_nodes = []
        cycles_edges = []

        # Remove all two-edge cycles
        all_cycles = [c for c in nx.simple_cycles(directed) if len(c) > 2]

        # Using to_directed() will mean that each cycle always appears twice
        # So, we must also remove duplicates
        unique_sorted = []
        unique_cycles = []
        for cycle in all_cycles:
            if sorted(cycle) not in unique_sorted:
                unique_sorted.append(sorted(cycle))
                unique_cycles.append(cycle)

        if including is None:
            cycles_nodes = unique_cycles
        else:
            for i in including:
                for cycle in unique_cycles:
                    if i in cycle and cycle not in cycles_nodes:
                        cycles_nodes.append(cycle)

        for cycle in cycles_nodes:
            edges = []
            for i, e in enumerate(cycle):
                edges.append((cycle[i - 1], e))
            cycles_edges.append(edges)

        return cycles_edges

    def get_connected_sites(self, n):
        """
        Returns a named tuple of neighbors of site n:
        periodic_site, jimage, index, weight.
        Index is the index of the corresponding site
        in the original structure, weight can be
        None if not defined.
        :param n: index of Site in Molecule
        :param jimage: lattice vector of site
        :return: list of ConnectedSite tuples,
            sorted by closest first
        """

        connected_sites = set()

        out_edges = [(u, v, d) for u, v, d in self.graph.out_edges(n, data=True)]
        in_edges = [(u, v, d) for u, v, d in self.graph.in_edges(n, data=True)]

        for u, v, d in out_edges + in_edges:

            weight = d.get('weight', None)

            if v == n:
                site = self.molecule[u]
                dist = self.molecule[v].distance(self.molecule[u])

                connected_site = ConnectedSite(site=site,
                                               jimage=(0, 0, 0),
                                               index=u,
                                               weight=weight,
                                               dist=dist)
            else:
                site = self.molecule[v]
                dist = self.molecule[u].distance(self.molecule[v])

                connected_site = ConnectedSite(site=site,
                                               jimage=(0, 0, 0),
                                               index=v,
                                               weight=weight,
                                               dist=dist)

            connected_sites.add(connected_site)

        # return list sorted by closest sites first
        connected_sites = list(connected_sites)
        connected_sites.sort(key=lambda x: x.dist)

        return connected_sites

    def get_coordination_of_site(self, n):
        """
        Returns the number of neighbors of site n.
        In graph terms, simply returns degree
        of node corresponding to site n.
        :param n: index of site
        :return (int):
        """
        number_of_self_loops = sum([1 for n, v in self.graph.edges(n) if n == v])
        return self.graph.degree(n) - number_of_self_loops

    def draw_graph_to_file(self, filename="graph",
                           diff=None,
                           hide_unconnected_nodes=False,
                           hide_image_edges=True,
                           edge_colors=False,
                           node_labels=False,
                           weight_labels=False,
                           image_labels=False,
                           color_scheme="VESTA",
                           keep_dot=False,
                           algo="fdp"):
        """
        Draws graph using GraphViz.

        The networkx graph object itself can also be drawn
        with networkx's in-built graph drawing methods, but
        note that this might give misleading results for
        multigraphs (edges are super-imposed on each other).

        If visualization is difficult to interpret,
        `hide_image_edges` can help, especially in larger
        graphs.

        :param filename: filename to output, will detect filetype
            from extension (any graphviz filetype supported, such as
            pdf or png)
        :param diff (StructureGraph): an additional graph to
            compare with, will color edges red that do not exist in diff
            and edges green that are in diff graph but not in the
            reference graph
        :param hide_unconnected_nodes: if True, hide unconnected
            nodes
        :param hide_image_edges: if True, do not draw edges that
            go through periodic boundaries
        :param edge_colors (bool): if True, use node colors to
            color edges
        :param node_labels (bool): if True, label nodes with
            species and site index
        :param weight_labels (bool): if True, label edges with
            weights
        :param image_labels (bool): if True, label edges with
            their periodic images (usually only used for debugging,
            edges to periodic images always appear as dashed lines)
        :param color_scheme (str): "VESTA" or "JMOL"
        :param keep_dot (bool): keep GraphViz .dot file for later
            visualization
        :param algo: any graphviz algo, "neato" (for simple graphs)
            or "fdp" (for more crowded graphs) usually give good outputs
        :return:
        """

        if not which(algo):
            raise RuntimeError("StructureGraph graph drawing requires "
                               "GraphViz binaries to be in the path.")

        # Developer note: NetworkX also has methods for drawing
        # graphs using matplotlib, these also work here. However,
        # a dedicated tool like GraphViz allows for much easier
        # control over graph appearance and also correctly displays
        # mutli-graphs (matplotlib can superimpose multiple edges).

        g = self.graph.copy()

        g.graph = {'nodesep': 10.0, 'dpi': 300, 'overlap': "false"}

        # add display options for nodes
        for n in g.nodes():
            # get label by species name
            label = "{}({})".format(str(self.molecule[n].specie), n) if node_labels else ""

            # use standard color scheme for nodes
            c = EL_COLORS[color_scheme].get(str(self.molecule[n].specie.symbol), [0, 0, 0])

            # get contrasting font color
            # magic numbers account for perceived luminescence
            # https://stackoverflow.com/questions/1855884/determine-font-color-based-on-background-color
            fontcolor = '#000000' if 1 - (c[0] * 0.299 + c[1] * 0.587
                                          + c[2] * 0.114) / 255 < 0.5 else '#ffffff'

            # convert color to hex string
            color = "#{:02x}{:02x}{:02x}".format(c[0], c[1], c[2])

            g.add_node(n, fillcolor=color, fontcolor=fontcolor, label=label,
                       fontname="Helvetica-bold", style="filled", shape="circle")

        edges_to_delete = []

        # add display options for edges
        for u, v, k, d in g.edges(keys=True, data=True):

            # retrieve from/to images, set as origin if not defined
            if "to_image" in d:
                to_image = d['to_jimage']
            else:
                to_image = (0, 0, 0)

            # set edge style
            d['style'] = "solid"
            if to_image != (0, 0, 0):
                d['style'] = "dashed"
                if hide_image_edges:
                    edges_to_delete.append((u, v, k))

            # don't show edge directions
            d['arrowhead'] = "none"

            # only add labels for images that are not the origin
            if image_labels:
                d['headlabel'] = "" if to_image == (0, 0, 0) else "to {}".format((to_image))
                d['arrowhead'] = "normal" if d['headlabel'] else "none"

            # optionally color edges using node colors
            color_u = g.node[u]['fillcolor']
            color_v = g.node[v]['fillcolor']
            d['color_uv'] = "{};0.5:{};0.5".format(color_u, color_v) if edge_colors else "#000000"

            # optionally add weights to graph
            if weight_labels:
                units = g.graph.get('edge_weight_units', "")
                if d.get('weight'):
                    d['label'] = "{:.2f} {}".format(d['weight'], units)

            # update edge with our new style attributes
            g.edges[u, v, k].update(d)

        # optionally remove periodic image edges,
        # these can be confusing due to periodic boundaries
        if hide_image_edges:
            for edge_to_delete in edges_to_delete:
                g.remove_edge(*edge_to_delete)

        # optionally hide unconnected nodes,
        # these can appear when removing periodic edges
        if hide_unconnected_nodes:
            g = g.subgraph([n for n in g.degree() if g.degree()[n] != 0])

        # optionally highlight differences with another graph
        if diff:
            diff = self.diff(diff, strict=True)
            green_edges = []
            red_edges = []
            for u, v, k, d in g.edges(keys=True, data=True):
                if (u, v, d['to_jimage']) in diff['self']:
                    # edge has been deleted
                    red_edges.append((u, v, k))
                elif (u, v, d['to_jimage']) in diff['other']:
                    # edge has been added
                    green_edges.append((u, v, k))
            for u, v, k in green_edges:
                g.edges[u, v, k].update({'color_uv': '#00ff00'})
            for u, v, k in red_edges:
                g.edges[u, v, k].update({'color_uv': '#ff0000'})

        basename, extension = os.path.splitext(filename)
        extension = extension[1:]

        write_dot(g, basename + ".dot")

        with open(filename, "w") as f:

            args = [algo, "-T", extension, basename + ".dot"]
            rs = subprocess.Popen(args,
                                  stdout=f,
                                  stdin=subprocess.PIPE, close_fds=True)
            rs.communicate()
            if rs.returncode != 0:
                raise RuntimeError("{} exited with return code {}.".format(algo, rs.returncode))

        if not keep_dot:
            os.remove(basename + ".dot")

    def as_dict(self):
        """
        As in :Class: `pymatgen.core.Molecule` except
        with using `to_dict_of_dicts` from NetworkX
        to store graph information.
        """

        d = {"@module": self.__class__.__module__,
             "@class": self.__class__.__name__,
             "molecule": self.molecule.as_dict(),
             "graphs": json_graph.adjacency_data(self.graph)}

        return d

    @classmethod
    def from_dict(cls, d):
        """
        As in :Class: `pymatgen.core.Molecule` except
        restoring graphs using `from_dict_of_dicts`
        from NetworkX to restore graph information.
        """
        m = Molecule.from_dict(d['molecule'])
        return cls(m, d['graphs'])

    def _edges_to_string(self, g):

        header = "from    to  to_image    "
        header_line = "----  ----  ------------"
        edge_weight_name = g.graph["edge_weight_name"]
        if edge_weight_name:
            print_weights = ["weight"]
            edge_label = g.graph["edge_weight_name"]
            edge_weight_units = g.graph["edge_weight_units"]
            if edge_weight_units:
                edge_label += " ({})".format(edge_weight_units)
            header += "  {}".format(edge_label)
            header_line += "  {}".format("-" * max([18, len(edge_label)]))
        else:
            print_weights = False

        s = header + "\n" + header_line + "\n"

        edges = list(g.edges(data=True))

        # sort edges for consistent ordering
        edges.sort(key=itemgetter(0, 1))

        if print_weights:
            for u, v, data in edges:
                s += "{:4}  {:4}  {:12}  {:.3e}\n".format(u, v, str(data.get("to_jimage", (0, 0, 0))),
                                                          data.get("weight", 0))
        else:
            for u, v, data in edges:
                s += "{:4}  {:4}  {:12}\n".format(u, v,
                                                  str(data.get("to_jimage", (0, 0, 0))))

        return s

    def __str__(self):
        s = "Molecule Graph"
        s += "\nMolecule: \n{}".format(self.molecule.__str__())
        s += "\nGraph: {}\n".format(self.name)
        s += self._edges_to_string(self.graph)
        return s

    def __repr__(self):
        s = "Molecule Graph"
        s += "\nMolecule: \n{}".format(self.molecule.__repr__())
        s += "\nGraph: {}\n".format(self.name)
        s += self._edges_to_string(self.graph)
        return s

    def __len__(self):
        """
        :return: length of Molecule / number of nodes in graph
        """
        return len(self.molecule)

    def sort(self, key=None, reverse=False):
        """
        Same as Molecule.sort(), also remaps nodes in graph.
        :param key:
        :param reverse:
        :return:
        """

        old_molecule = self.molecule.copy()

        # sort Molecule
        self.molecule._sites = sorted(self.molecule._sites, key=key, reverse=reverse)

        # apply Molecule ordering to graph
        mapping = {idx: self.molecule.index(site) for idx, site in enumerate(old_molecule)}
        self.graph = nx.relabel_nodes(self.graph, mapping, copy=True)

        # normalize directions of edges
        edges_to_remove = []
        edges_to_add = []
        for u, v, k, d in self.graph.edges(keys=True, data=True):
            if v < u:
                new_v, new_u, new_d = u, v, d.copy()
                new_d['to_jimage'] = (0, 0, 0)
                edges_to_remove.append((u, v, k))
                edges_to_add.append((new_u, new_v, new_d))

        # add/delete marked edges
        for edges_to_remove in edges_to_remove:
            self.graph.remove_edge(*edges_to_remove)
        for (u, v, d) in edges_to_add:
            self.graph.add_edge(u, v, **d)

    def __copy__(self):
        return MoleculeGraph.from_dict(self.as_dict())

    def __eq__(self, other):
        """
        Two MoleculeGraphs are equal if they have equal Molecules,
        and have the same edges between Sites. Edge weights can be
        different and MoleculeGraphs can still be considered equal.

        :param other: MoleculeGraph
        :return (bool):
        """

        # sort for consistent node indices
        # PeriodicSite should have a proper __hash__() value,
        # using its frac_coords as a convenient key
        try:
            mapping = {tuple(site.coords): self.molecule.index(site) for site in other.molecule}
        except ValueError:
            return False
        other_sorted = other.__copy__()
        other_sorted.sort(key=lambda site: mapping[tuple(site.coords)])

        edges = {(u, v)
                 for u, v, d in self.graph.edges(keys=False, data=True)}

        edges_other = {(u, v) for u, v, d in other_sorted.graph.edges(keys=False, data=True)}

        return (edges == edges_other) and \
               (self.molecule == other_sorted.molecule)

    def isomorphic_to(self, other):
        """
        Checks if the graphs of two MoleculeGraphs are isomorphic to one
        another. In order to prevent problems with misdirected edges, both
        graphs are converted into undirected nx.Graph objects.

        :param other: MoleculeGraph object to be compared.
        :return: bool
        """
        if len(self.molecule) != len(other.molecule):
            return False
        elif self.molecule.composition.alphabetical_formula != other.molecule.composition.alphabetical_formula:
            return False
        elif len(self.graph.edges()) != len(other.graph.edges()):
            return False
        else:
            return _isomorphic(self.graph, other.graph)

    def diff(self, other, strict=True):
        """
        Compares two MoleculeGraphs. Returns dict with
        keys 'self', 'other', 'both' with edges that are
        present in only one MoleculeGraph ('self' and
        'other'), and edges that are present in both.

        The Jaccard distance is a simple measure of the
        dissimilarity between two MoleculeGraphs (ignoring
        edge weights), and is defined by 1 - (size of the
        intersection / size of the union) of the sets of
        edges. This is returned with key 'dist'.

        Important note: all node indices are in terms
        of the MoleculeGraph this method is called
        from, not the 'other' MoleculeGraph: there
        is no guarantee the node indices will be the
        same if the underlying Molecules are ordered
        differently.

        :param other: MoleculeGraph
        :param strict: if False, will compare bonds
            from different Molecules, with node indices
            replaced by Specie strings, will not count
            number of occurrences of bonds
        :return:
        """

        if self.molecule != other.molecule and strict:
            return ValueError("Meaningless to compare MoleculeGraphs if "
                              "corresponding Molecules are different.")

        if strict:
            # sort for consistent node indices
            # PeriodicSite should have a proper __hash__() value,
            # using its frac_coords as a convenient key
            mapping = {tuple(site.frac_coords): self.molecule.index(site) for site in other.molecule}
            other_sorted = other.__copy__()
            other_sorted.sort(key=lambda site: mapping[tuple(site.frac_coords)])

            edges = {(u, v, d.get('to_jimage', (0, 0, 0)))
                     for u, v, d in self.graph.edges(keys=False, data=True)}

            edges_other = {(u, v, d.get('to_jimage', (0, 0, 0)))
                           for u, v, d in other_sorted.graph.edges(keys=False, data=True)}

        else:

            edges = {(str(self.molecule[u].specie),
                      str(self.molecule[v].specie))
                     for u, v, d in self.graph.edges(keys=False, data=True)}

            edges_other = {(str(other.structure[u].specie),
                            str(other.structure[v].specie))
                           for u, v, d in other.graph.edges(keys=False, data=True)}

        if len(edges) == 0 and len(edges_other) == 0:
            jaccard_dist = 0  # by definition
        else:
            jaccard_dist = 1 - len(edges.intersection(edges_other)) / len(edges.union(edges_other))

        return {
            'self': edges - edges_other,
            'other': edges_other - edges,
            'both': edges.intersection(edges_other),
            'dist': jaccard_dist
        }<|MERGE_RESOLUTION|>--- conflicted
+++ resolved
@@ -2043,23 +2043,8 @@
         else:
             sub_mols = list()
 
-<<<<<<< HEAD
             components = nx.weakly_connected_components(self.graph)
             subgraphs = [self.graph.subgraph(c) for c in components]
-=======
-            # alter any bonds before partition, to avoid remapping
-            if alterations is not None:
-                for (u, v) in alterations.keys():
-                    if "weight" in alterations[(u, v)]:
-                        weight = alterations[(u, v)]["weight"]
-                        del alterations[(u, v)]["weight"]
-                        edge_properties = alterations[(u, v)] \
-                            if len(alterations[(u, v)]) != 0 else None
-                        original.alter_edge(u, v, new_weight=weight,
-                                            new_edge_properties=edge_properties)
-                    else:
-                        original.alter_edge(u, v,
-                                            new_edge_properties=alterations[(u, v)])
 
             sub_mols = []
 
@@ -2067,7 +2052,6 @@
             # of nx.weakly_connected_component_subgraphs
             subgraphs = [original.graph.subgraph(c)
                          for c in nx.weakly_connected_components(original.graph)]
->>>>>>> cc66d239
 
             for subg in subgraphs:
 
