--- conflicted
+++ resolved
@@ -48,9 +48,6 @@
         self.entries = {}
         self.entries_list = []
 
-<<<<<<< HEAD
-        print(len(entries), "total entries")
-=======
         print(len(self.input_entries),"input entries")
 
         connected_entries = []
@@ -62,7 +59,6 @@
             else:
                 connected_entries.append(entry)
         print(len(connected_entries),"connected entries")
->>>>>>> 9a94a3d8
 
         get_formula = lambda x: x.formula
         get_Nbonds = lambda x: x.Nbonds
@@ -88,15 +84,9 @@
                                     if entry.free_energy() is not None and Uentry.free_energy() is not None:
                                         if entry.free_energy() < Uentry.free_energy():
                                             unique[ii] = entry
-<<<<<<< HEAD
-                                            if entry.energy > Uentry.energy:
-                                                print("WARNING: Free energy lower but electronic energy higher!")
-                                    elif entry.free_energy() is not None:
-=======
                                             # if entry.energy > Uentry.energy:
                                             #     print("WARNING: Free energy lower but electronic energy higher!")
                                     elif entry.free_energy != None:
->>>>>>> 9a94a3d8
                                         unique[ii] = entry
                                     elif entry.energy < Uentry.energy:
                                         unique[ii] = entry
@@ -215,9 +205,6 @@
                                 except MolGraphSplitError:
                                     pass
 
-<<<<<<< HEAD
-    def add_reaction(self, entries0, entries1, rxn_type):
-=======
     def coordination_bond_change(self):
         # Simultaneous formation / breakage of multiple coordination bonds
         # A + M <-> AM aka AM <-> A + M
@@ -280,7 +267,6 @@
                                             pass
 
     def add_reaction(self,entries0,entries1,rxn_type):
->>>>>>> 9a94a3d8
         """
         Args:
             entries0 ([MoleculeEntry]): list of MoleculeEntry objects on one side of the reaction
