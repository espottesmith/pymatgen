# coding: utf-8
# Copyright (c) Pymatgen Development Team.
# Distributed under the terms of the MIT License.


import logging
import copy
import itertools
import heapq
import numpy as np
from monty.json import MSONable, MontyDecoder
from pymatgen.analysis.graphs import MoleculeGraph, MolGraphSplitError
from pymatgen.analysis.local_env import OpenBabelNN
from pymatgen.io.babel import BabelMolAdaptor
from pymatgen import Molecule
from pymatgen.analysis.fragmenter import metal_edge_extender
import networkx as nx
from networkx.algorithms import bipartite
from pymatgen.entries.mol_entry import MoleculeEntry
<<<<<<< HEAD
from pymatgen.entries.rxn_entry import ReactionEntry
=======
from pymatgen.core.composition import CompositionError
>>>>>>> 90d1e978


__author__ = "Samuel Blau"
__copyright__ = "Copyright 2019, The Materials Project"
__version__ = "1.0"
__maintainer__ = "Samuel Blau"
__email__ = "samblau1@gmail.com"
__status__ = "Alpha"
__date__ = "7/30/19"


logger = logging.getLogger(__name__)


class ReactionNetwork(MSONable):
    """
    Class to create a reaction network from entries

    Args:
        input_entries ([MoleculeEntry]): A list of MoleculeEntry objects.
        electron_free_energy (float): The Gibbs free energy of an electron.
            Defaults to -2.15 eV, the value at which the LiEC SEI forms.
    """

    def __init__(self, input_entries, electron_free_energy=-2.15):

        self.input_entries = input_entries
        self.electron_free_energy = electron_free_energy
        self.entries = {}
        self.entries_list = []

        print(len(self.input_entries),"input entries")

        connected_entries = []
        for entry in self.input_entries:
            # print(len(entry.molecule))
            if len(entry.molecule) > 1:
                if nx.is_weakly_connected(entry.graph):
                    connected_entries.append(entry)
            else:
                connected_entries.append(entry)
        print(len(connected_entries),"connected entries")

        get_formula = lambda x: x.formula
        get_Nbonds = lambda x: x.Nbonds
        get_charge = lambda x: x.charge

        sorted_entries_0 = sorted(connected_entries, key=get_formula)
        for k1, g1 in itertools.groupby(sorted_entries_0, get_formula):
            sorted_entries_1 = sorted(list(g1),key=get_Nbonds)
            self.entries[k1] = {}
            for k2, g2 in itertools.groupby(sorted_entries_1, get_Nbonds):
                sorted_entries_2 = sorted(list(g2),key=get_charge)
                self.entries[k1][k2] = {}
                for k3, g3 in itertools.groupby(sorted_entries_2, get_charge):
                    sorted_entries_3 = list(g3)
                    if len(sorted_entries_3) > 1:
                        unique = []
                        for entry in sorted_entries_3:
                            isomorphic_found = False
                            for ii,Uentry in enumerate(unique):
                                if entry.mol_graph.isomorphic_to(Uentry.mol_graph):
                                    isomorphic_found = True
                                    # print("Isomorphic entries with equal charges found!")
                                    if entry.free_energy() is not None and Uentry.free_energy() is not None:
                                        if entry.free_energy() < Uentry.free_energy():
                                            unique[ii] = entry
                                            # if entry.energy > Uentry.energy:
                                            #     print("WARNING: Free energy lower but electronic energy higher!")
                                    elif entry.free_energy != None:
                                        unique[ii] = entry
                                    elif entry.energy < Uentry.energy:
                                        unique[ii] = entry
                                    break
                            if not isomorphic_found:
                                unique.append(entry)
                        self.entries[k1][k2][k3] = unique
                    else:
                        self.entries[k1][k2][k3] = sorted_entries_3
                    for entry in self.entries[k1][k2][k3]:
                        self.entries_list.append(entry)

        print(len(self.entries_list), "unique entries")

        for ii, entry in enumerate(self.entries_list):
            entry.parameters["ind"] = ii

        self.graph = nx.DiGraph()
        self.graph.add_nodes_from(range(len(self.entries_list)),bipartite=0)

        self.one_electron_redox()
        self.intramol_single_bond_change()
        self.intermol_single_bond_change()
        self.coordination_bond_change()
        self.concerted_break1_form1()
        self.concerted_break2_form2()
        self.concerted_redox_single_bond_change()

        self.PR_record = self.build_PR_record()
        self.min_cost = {}
        self.num_starts = None

    def one_electron_redox(self):
        # One electron oxidation / reduction without change to bonding
        # A^n ±e- <-> A^n±1
        # Two entries with:
        #     identical composition
        #     identical number of edges
        #     a charge difference of 1
        #     isomorphic molecule graphs

        for formula in self.entries:
            for Nbonds in self.entries[formula]:
                charges = list(self.entries[formula][Nbonds].keys())
                if len(charges) > 1:
                    for ii in range(len(charges)-1):
                        charge0 = charges[ii]
                        charge1 = charges[ii+1]
                        if charge1-charge0 == 1:
                            for entry0 in self.entries[formula][Nbonds][charge0]:
                                for entry1 in self.entries[formula][Nbonds][charge1]:
                                    if entry0.mol_graph.isomorphic_to(entry1.mol_graph):
                                        self.add_reaction([entry0],[entry1],"one_electron_redox")
                                        break

    def intramol_single_bond_change(self):
        # Intramolecular formation / breakage of one bond
        # A^n <-> B^n
        # Two entries with:
        #     identical composition
        #     number of edges differ by 1
        #     identical charge
        #     removing one of the edges in the graph with more edges yields a graph isomorphic to the other entry

        for formula in self.entries:
            Nbonds_list = list(self.entries[formula].keys())
            if len(Nbonds_list) > 1:
                for ii in range(len(Nbonds_list)-1):
                    Nbonds0 = Nbonds_list[ii]
                    Nbonds1 = Nbonds_list[ii+1]
                    if Nbonds1-Nbonds0 == 1:
                        for charge in self.entries[formula][Nbonds0]:
                            if charge in self.entries[formula][Nbonds1]:
                                for entry1 in self.entries[formula][Nbonds1][charge]:
                                    for edge in entry1.edges:
                                        mg = copy.deepcopy(entry1.mol_graph)
                                        mg.break_edge(edge[0],edge[1],allow_reverse=True)
                                        if nx.is_weakly_connected(mg.graph):
                                            for entry0 in self.entries[formula][Nbonds0][charge]:
                                                if entry0.mol_graph.isomorphic_to(mg):
                                                    self.add_reaction([entry0],[entry1],"intramol_single_bond_change")
                                                    break


    def intermol_single_bond_change(self):
        # Intermolecular formation / breakage of one bond
        # A <-> B + C aka B + C <-> A
        # Three entries with:
        #     comp(A) = comp(B) + comp(C)
        #     charge(A) = charge(B) + charge(C)
        #     removing one of the edges in A yields two disconnected subgraphs that are isomorphic to B and C

        for formula in self.entries:
            for Nbonds in self.entries[formula]:
                if Nbonds > 0:
                    for charge in self.entries[formula][Nbonds]:
                        for entry in self.entries[formula][Nbonds][charge]:
                            for edge in entry.edges:
                                bond = [(edge[0],edge[1])]
                                try:
                                    frags = entry.mol_graph.split_molecule_subgraphs(bond, allow_reverse=True)
                                    formula0 = frags[0].molecule.composition.alphabetical_formula
                                    Nbonds0 = len(frags[0].graph.edges())
                                    formula1 = frags[1].molecule.composition.alphabetical_formula
                                    Nbonds1 = len(frags[1].graph.edges())
                                    if formula0 in self.entries and formula1 in self.entries:
                                        if Nbonds0 in self.entries[formula0] and Nbonds1 in self.entries[formula1]:
                                            for charge0 in self.entries[formula0][Nbonds0]:
                                                for entry0 in self.entries[formula0][Nbonds0][charge0]:
                                                    if frags[0].isomorphic_to(entry0.mol_graph):
                                                        charge1 = charge - charge0
                                                        if charge1 in self.entries[formula1][Nbonds1]:
                                                            for entry1 in self.entries[formula1][Nbonds1][charge1]:
                                                                if frags[1].isomorphic_to(entry1.mol_graph):
                                                                    self.add_reaction([entry],[entry0,entry1],"intermol_single_bond_change")
                                                                    break
                                                        break
                                except MolGraphSplitError:
                                    pass

    def coordination_bond_change(self):
        # Simultaneous formation / breakage of multiple coordination bonds
        # A + M <-> AM aka AM <-> A + M
        # Three entries with:
        #     M = Li or Mg
        #     comp(AM) = comp(A) + comp(M)
        #     charge(AM) = charge(A) + charge(M)
        #     removing two M-containing edges in AM yields two disconnected subgraphs that are isomorphic to B and C
        M_entries = {}
        for formula in self.entries:
            if formula == "Li1" or formula == "Mg1":
                if formula not in M_entries:
                    M_entries[formula] = {}
                for charge in self.entries[formula][0]:
                    assert(len(self.entries[formula][0][charge])==1)
                    M_entries[formula][charge] = self.entries[formula][0][charge][0]
        if M_entries != {}:
            for formula in self.entries:
                if "Li" in formula or "Mg" in formula:
                    for Nbonds in self.entries[formula]:
                        if Nbonds > 2:
                            for charge in self.entries[formula][Nbonds]:
                                for entry in self.entries[formula][Nbonds][charge]:
                                    nosplit_M_bonds = []
                                    for edge in entry.edges:
                                        if str(entry.molecule.sites[edge[0]].species) in M_entries or str(entry.molecule.sites[edge[1]].species) in M_entries:
                                            M_bond = (edge[0],edge[1])
                                            try:
                                                frags = entry.mol_graph.split_molecule_subgraphs([M_bond], allow_reverse=True)
                                            except MolGraphSplitError:
                                                nosplit_M_bonds.append(M_bond)
                                    bond_pairs = itertools.combinations(nosplit_M_bonds, 2)
                                    for bond_pair in bond_pairs:
                                        try:
                                            frags = entry.mol_graph.split_molecule_subgraphs(bond_pair, allow_reverse=True)
                                            M_ind = None
                                            M_formula = None
                                            for ii,frag in enumerate(frags):
                                                frag_formula = frag.molecule.composition.alphabetical_formula
                                                if frag_formula in M_entries:
                                                    M_ind = ii
                                                    M_formula = frag_formula
                                                    break
                                            if M_ind != None:
                                                for ii, frag in enumerate(frags):
                                                    if ii != M_ind:
                                                        # nonM_graph = frag.graph
                                                        nonM_formula = frag.molecule.composition.alphabetical_formula
                                                        nonM_Nbonds = len(frag.graph.edges())
                                                        if nonM_formula in self.entries:
                                                            if nonM_Nbonds in self.entries[nonM_formula]:
                                                                for nonM_charge in self.entries[nonM_formula][nonM_Nbonds]:
                                                                    M_charge = entry.charge - nonM_charge
                                                                    if M_charge in M_entries[M_formula]:
                                                                        for nonM_entry in self.entries[nonM_formula][nonM_Nbonds][nonM_charge]:
                                                                            if frag.isomorphic_to(nonM_entry.mol_graph):
                                                                                self.add_reaction([entry],[nonM_entry,M_entries[M_formula][M_charge]],"coordination_bond_change")
                                                                                break
                                        except MolGraphSplitError:
                                            pass

    def concerted_break1_form1(self):
        # A concerted reaction in which one bond is broken and one bond is formed
        # A + B <-> C + D (case I) or A + B <-> C (case II)
        # Case I:
        #   Four entries with:
        #     comp(A) + comp(B) = comp(C) + comp(D)
        #     charge(A) + charge(B) = charge(C) + charge(D)
        #     breaking a bond in A (or B) yields two disconnected subgraphs SG1 and SG2,
        #     and joining one of those subgraphs to B (or A) will yield a molecule graph
        #     isomorphic to C or D while the unjoined subgraph will be isomorphic to D or C.
        # Case II:
        #   Three entries with:
        #     comp(A) + comp(B) = comp(C)
        #     charge(A) + charge(B) = charge(C)
        #     breaking a bond in A (or B) yields one connected subgraph, and joining that
        #     subgroup to B (or A) will yield a molecule graph isomorphic to C.
        for formula0 in self.entries:
            print("formula0",formula0,len(self.graph.nodes))
            for Nbonds0 in self.entries[formula0]:
                if Nbonds0 > 0:
                    for charge0 in self.entries[formula0][Nbonds0]:
                        for entry0 in self.entries[formula0][Nbonds0][charge0]:
                            for edge0 in entry0.edges:
                                bond0 = [(edge0[0],edge0[1])]
                                split_success0 = None
                                try:
                                    frags0 = entry0.mol_graph.split_molecule_subgraphs(bond0, allow_reverse=True)
                                    split_success0 = True
                                except MolGraphSplitError:
                                    split_success0 = False

                                if split_success0: # Case I
                                    frags_to_join = []
                                    for ii,frag in enumerate(frags0):
                                        formula1 = frag.molecule.composition.alphabetical_formula
                                        if formula1 in self.entries:
                                            Nbonds1 = len(frag.graph.edges())
                                            if Nbonds1 in self.entries[formula1]:
                                                for charge1 in self.entries[formula1][Nbonds1]:
                                                    for entry1 in self.entries[formula1][Nbonds1][charge1]:
                                                        if frag.isomorphic_to(entry1.mol_graph):
                                                            frags_to_join.append([entry1,frags0[1-ii],charge0-charge1])
                                    for joinable in frags_to_join:
                                        entry1 = joinable[0]
                                        frag = joinable[1]
                                        frag_charge = joinable[2]
                                        frag_Nbonds = len(frag.graph.edges())
                                        for formula2 in self.entries:
                                            eg_Nbonds = list(self.entries[formula2].keys())[0]
                                            eg_charge = list(self.entries[formula2][eg_Nbonds].keys())[0]
                                            eg_comp = self.entries[formula2][eg_Nbonds][eg_charge][0].molecule.composition
                                            pos_comp = False
                                            try:
                                                diff_comp = eg_comp - frag.molecule.composition
                                                pos_comp = True
                                            except CompositionError:
                                                pass
                                            if pos_comp:
                                                formula3 = diff_comp.alphabetical_formula
                                                if formula3 in self.entries:
                                                    for Nbonds2 in self.entries[formula2]:
                                                        if Nbonds2 > frag_Nbonds:
                                                            Nbonds3 = Nbonds2 - frag_Nbonds - 1
                                                            if Nbonds3 in self.entries[formula3]:
                                                                for charge2 in self.entries[formula2][Nbonds2]:
                                                                    charge3 = charge2 - frag_charge
                                                                    if charge3 in self.entries[formula3][Nbonds3]:
                                                                        for entry2 in self.entries[formula2][Nbonds2][charge2]:
                                                                            for edge2 in entry2.edges:
                                                                                bond2 = [(edge2[0],edge2[1])]
                                                                                split_success2 = None
                                                                                try:
                                                                                    frags2 = entry2.mol_graph.split_molecule_subgraphs(bond2, allow_reverse=True)
                                                                                    split_success2 = True
                                                                                except MolGraphSplitError:
                                                                                    split_success2 = False
                                                                                if split_success2:
                                                                                    for jj,frag2 in enumerate(frags2):
                                                                                        if frag.isomorphic_to(frag2):
                                                                                            for entry3 in self.entries[formula3][Nbonds3][charge3]:
                                                                                                if frags2[1-jj].isomorphic_to(entry3.mol_graph):
                                                                                                    self.add_reaction([entry0,entry3],[entry1,entry2],"concerted_break1_form1")
                                                                                                    # print(entry0.parameters["ind"],entry3.parameters["ind"],entry1.parameters["ind"],entry2.parameters["ind"])
                                                                                                    break
                                                                                                    break
                                else: # Case II
                                    # mg = copy.deepcopy(entry0.mol_graph)
                                    # mg.break_edge(edge0[0],edge0[1],allow_reverse=True)
                                    # assert(nx.is_weakly_connected(mg.graph))
                                    pass


    def concerted_break2_form2(self):
        # A concerted reaction in which two bonds are broken and two bonds are formed
        # A + B <-> C + D
        # Four entries with:
        #     comp(A) + comp(B) = comp(C) + comp(D)
        #     charge(A) + charge(B) = charge(C) + charge(D)
        #     breaking a bond in A yields two disconnected subgraphs A1 and A2 and breaking
        #     a bond in B yields two disconnected subgraphs B1 and B2 and joining A1 (or A2)
        #     with B1 or B2 yields a molecule graph isomorphic to C or D while joining A2 (or A1)
        #     with the unused B2 or B1 yields a molecule graph isomorphic to the unused D or C.
        pass

    def concerted_redox_single_bond_change(self):
        # does this need to be different for inter vs intra bond changes?
        pass

    def add_reaction(self,entries0,entries1,rxn_type):
        """
        Args:
            entries0 ([MoleculeEntry]): list of MoleculeEntry objects on one side of the reaction
            entries1 ([MoleculeEntry]): list of MoleculeEntry objects on the other side of the reaction
            rxn_type (string): general reaction category. At present, must be one_electron_redox or 
                              intramol_single_bond_change or intermol_single_bond_change.
        """
        if rxn_type == "one_electron_redox":
            if len(entries0) != 1 or len(entries1) != 1:
                raise RuntimeError("One electron redox requires two lists that each contain one entry!")
        elif rxn_type == "intramol_single_bond_change":
            if len(entries0) != 1 or len(entries1) != 1:
                raise RuntimeError("Intramolecular single bond change requires two lists that each contain one entry!")
        elif rxn_type == "intermol_single_bond_change":
            if len(entries0) != 1 or len(entries1) != 2:
                raise RuntimeError("Intermolecular single bond change requires two lists that contain one entry and two entries, respectively!")
        elif rxn_type == "coordination_bond_change":
            if len(entries0) != 1 or len(entries1) != 2:
                raise RuntimeError("Coordination bond change requires two lists that contain one entry and two entries, respectively!")
        elif rxn_type == "concerted_break1_form1":
            if len(entries0) != 2 or (len(entries1) != 2 and len(entries1) != 1):
                raise RuntimeError("Concerted breaking and forming one bond requires two lists that contain two entries and one or two entries, respectively!")
        elif rxn_type == "concerted_break2_form2":
            if len(entries0) != 2 or len(entries1) != 2:
                raise RuntimeError("Concerted breaking and forming two bonds requires two lists that each contain two entries!")
        else:
            raise RuntimeError("Reaction type "+rxn_type+" is not supported!")
        if rxn_type == "one_electron_redox" or rxn_type == "intramol_single_bond_change":
            entry0 = entries0[0]
            entry1 = entries1[0]
            if rxn_type == "one_electron_redox":
                val0 = entry0.charge
                val1 = entry1.charge
                if val1<val0:
                    rxn_type_A = "One electron reduction"
                    rxn_type_B = "One electron oxidation"
                else:
                    rxn_type_A = "One electron oxidation"
                    rxn_type_B = "One electron reduction"
            elif rxn_type == "intramol_single_bond_change":
                val0 = entry0.Nbonds
                val1 = entry1.Nbonds
                if val1<val0:
                    rxn_type_A = "Intramolecular single bond breakage"
                    rxn_type_B = "Intramolecular single bond formation"
                else:
                    rxn_type_A = "Intramolecular single bond formation"
                    rxn_type_B = "Intramolecular single bond breakage"
            node_name_A = str(entry0.parameters["ind"])+","+str(entry1.parameters["ind"])
            node_name_B = str(entry1.parameters["ind"])+","+str(entry0.parameters["ind"])
            energy_A = entry1.energy-entry0.energy
            energy_B = entry0.energy-entry1.energy
            if entry1.free_energy() is not None and entry0.free_energy() is not None:
                free_energy_A = entry1.free_energy() - entry0.free_energy()
                free_energy_B = entry0.free_energy() - entry1.free_energy()
                if rxn_type == "one_electron_redox":
                    if rxn_type_A == "One electron reduction":
                        free_energy_A += -self.electron_free_energy
                        free_energy_B += self.electron_free_energy
                    else:
                        free_energy_A += self.electron_free_energy
                        free_energy_B += -self.electron_free_energy
            else:
                free_energy_A = None
                free_energy_B = None

            self.graph.add_node(node_name_A,rxn_type=rxn_type_A,bipartite=1,energy=energy_A,free_energy=free_energy_A)
            self.graph.add_edge(entry0.parameters["ind"],
                                node_name_A,
                                softplus=0.0,
                                exponent=0.0,
                                weight=1.0)
            self.graph.add_edge(node_name_A,
                                entry1.parameters["ind"],
                                softplus=self.softplus(free_energy_A),
                                exponent=self.exponent(free_energy_A),
                                weight=1.0)
            self.graph.add_node(node_name_B,rxn_type=rxn_type_B,bipartite=1,energy=energy_B,free_energy=free_energy_B)
            self.graph.add_edge(entry1.parameters["ind"],
                                node_name_B,
                                softplus=0.0,
                                exponent=0.0,
                                weight=1.0)
            self.graph.add_edge(node_name_B,
                                entry0.parameters["ind"],
                                softplus=self.softplus(free_energy_B),
                                exponent=self.exponent(free_energy_B),
                                weight=1.0)

        elif rxn_type == "intermol_single_bond_change" or rxn_type == "coordination_bond_change":
            entry = entries0[0]
            entry0 = entries1[0]
            entry1 = entries1[1]
            if entry0.parameters["ind"] <= entry1.parameters["ind"]:
                two_mol_name = str(entry0.parameters["ind"])+"+"+str(entry1.parameters["ind"])
            else:
                two_mol_name = str(entry1.parameters["ind"])+"+"+str(entry0.parameters["ind"])
            two_mol_name0 = str(entry0.parameters["ind"])+"+PR_"+str(entry1.parameters["ind"])
            two_mol_name1 = str(entry1.parameters["ind"])+"+PR_"+str(entry0.parameters["ind"])
            node_name_A = str(entry.parameters["ind"])+","+two_mol_name
            node_name_B0 = two_mol_name0+","+str(entry.parameters["ind"])
            node_name_B1 = two_mol_name1+","+str(entry.parameters["ind"])
            if rxn_type == "intermol_single_bond_change":
                rxn_type_A = "Molecular decomposition breaking one bond A -> B+C"
                rxn_type_B = "Molecular formation from one new bond A+B -> C"
            elif rxn_type == "coordination_bond_change":
                rxn_type_A = "Coordination bond breaking AM -> A+M"
                rxn_type_B = "Coordination bond forming A+M -> AM"
            energy_A = entry0.energy + entry1.energy - entry.energy
            energy_B = entry.energy - entry0.energy - entry1.energy
            if entry1.free_energy() is not None and entry0.free_energy() is not None and entry.free_energy() is not None:
                free_energy_A = entry0.free_energy() + entry1.free_energy() - entry.free_energy()
                free_energy_B = entry.free_energy() - entry0.free_energy() - entry1.free_energy()

            self.graph.add_node(node_name_A,rxn_type=rxn_type_A,bipartite=1,energy=energy_A,free_energy=free_energy_A)
            
            self.graph.add_edge(entry.parameters["ind"],
                                node_name_A,
                                softplus=self.softplus(free_energy_A),
                                exponent=self.exponent(free_energy_A),
                                weight=1.0
                                )

            self.graph.add_edge(node_name_A,
                                entry0.parameters["ind"],
                                softplus=0.0,
                                exponent=0.0,
                                weight=1.0
                                )
            self.graph.add_edge(node_name_A,
                                entry1.parameters["ind"],
                                softplus=0.0,
                                exponent=0.0,
                                weight=1.0
                                )

            self.graph.add_node(node_name_B0,rxn_type=rxn_type_B,bipartite=1,energy=energy_B,free_energy=free_energy_B)
            self.graph.add_node(node_name_B1,rxn_type=rxn_type_B,bipartite=1,energy=energy_B,free_energy=free_energy_B)

            self.graph.add_edge(node_name_B0,
                                entry.parameters["ind"],
                                softplus=self.softplus(free_energy_B),
                                exponent=self.exponent(free_energy_B),
                                weight=1.0
                                )
            self.graph.add_edge(node_name_B1,
                                entry.parameters["ind"],
                                softplus=self.softplus(free_energy_B),
                                exponent=self.exponent(free_energy_B),
                                weight=1.0
                                )

            self.graph.add_edge(entry0.parameters["ind"],
                                node_name_B0,
                                softplus=0.0,
                                exponent=0.0,
                                weight=1.0
                                )
            self.graph.add_edge(entry1.parameters["ind"],
                                node_name_B1,
                                softplus=0.0,
                                exponent=0.0,
                                weight=1.0)

<<<<<<< HEAD
    def softplus(self, free_energy):
=======
        elif rxn_type == "concerted_break1_form1":
            entryA = entries0[0]
            entryB = entries0[1]
            if entryA.parameters["ind"] <= entryB.parameters["ind"]:
                AB_name = str(entryA.parameters["ind"])+"+"+str(entryB.parameters["ind"])
            else:
                AB_name = str(entryB.parameters["ind"])+"+"+str(entryA.parameters["ind"])
            A_PR_B_name = str(entryA.parameters["ind"])+"+PR_"+str(entryB.parameters["ind"])
            B_PR_A_name = str(entryB.parameters["ind"])+"+PR_"+str(entryA.parameters["ind"])

            if len(entries1) == 2: # Case I
                entryC = entries1[0]
                entryD = entries1[1]
                if entryC.parameters["ind"] <= entryD.parameters["ind"]:
                    CD_name = str(entryC.parameters["ind"])+"+"+str(entryD.parameters["ind"])
                else:
                    CD_name = str(entryD.parameters["ind"])+"+"+str(entryC.parameters["ind"])
                
                C_PR_D_name = str(entryC.parameters["ind"])+"+PR_"+str(entryD.parameters["ind"])
                D_PR_C_name = str(entryD.parameters["ind"])+"+PR_"+str(entryC.parameters["ind"])
                node_name_1 = A_PR_B_name+","+CD_name
                node_name_2 = B_PR_A_name+","+CD_name
                node_name_3 = C_PR_D_name+","+AB_name
                node_name_4 = D_PR_C_name+","+AB_name
                AB_CD_energy = entryC.energy + entryD.energy - entryA.energy - entryB.energy
                CD_AB_energy = entryA.energy + entryB.energy - entryC.energy - entryD.energy
                if entryA.free_energy != None and entryB.free_energy != None and entryC.free_energy != None and entryD.free_energy != None:
                    AB_CD_free_energy = entryC.free_energy + entryD.free_energy - entryA.free_energy - entryB.free_energy
                    CD_AB_free_energy = entryA.free_energy + entryB.free_energy - entryC.free_energy - entryD.free_energy

                self.graph.add_node(node_name_1,rxn_type=rxn_type,bipartite=1,energy=AB_CD_energy,free_energy=AB_CD_free_energy)
                self.graph.add_edge(entryA.parameters["ind"],
                                    node_name_1,
                                    softplus=self.softplus(AB_CD_free_energy),
                                    exponent=self.exponent(AB_CD_free_energy),
                                    weight=1.0
                                    )
                self.graph.add_edge(node_name_1,
                                    entryC.parameters["ind"],
                                    softplus=0.0,
                                    exponent=0.0,
                                    weight=1.0
                                    )
                self.graph.add_edge(node_name_1,
                                    entryD.parameters["ind"],
                                    softplus=0.0,
                                    exponent=0.0,
                                    weight=1.0
                                    )

                self.graph.add_node(node_name_2,rxn_type=rxn_type,bipartite=1,energy=AB_CD_energy,free_energy=AB_CD_free_energy)
                self.graph.add_edge(entryB.parameters["ind"],
                                    node_name_2,
                                    softplus=self.softplus(AB_CD_free_energy),
                                    exponent=self.exponent(AB_CD_free_energy),
                                    weight=1.0
                                    )
                self.graph.add_edge(node_name_2,
                                    entryC.parameters["ind"],
                                    softplus=0.0,
                                    exponent=0.0,
                                    weight=1.0
                                    )
                self.graph.add_edge(node_name_2,
                                    entryD.parameters["ind"],
                                    softplus=0.0,
                                    exponent=0.0,
                                    weight=1.0
                                    )

                self.graph.add_node(node_name_3,rxn_type=rxn_type,bipartite=1,energy=CD_AB_energy,free_energy=CD_AB_free_energy)
                self.graph.add_edge(entryC.parameters["ind"],
                                    node_name_3,
                                    softplus=self.softplus(CD_AB_free_energy),
                                    exponent=self.exponent(CD_AB_free_energy),
                                    weight=1.0
                                    )
                self.graph.add_edge(node_name_3,
                                    entryA.parameters["ind"],
                                    softplus=0.0,
                                    exponent=0.0,
                                    weight=1.0
                                    )
                self.graph.add_edge(node_name_3,
                                    entryB.parameters["ind"],
                                    softplus=0.0,
                                    exponent=0.0,
                                    weight=1.0
                                    )

                self.graph.add_node(node_name_4,rxn_type=rxn_type,bipartite=1,energy=CD_AB_energy,free_energy=CD_AB_free_energy)
                self.graph.add_edge(entryD.parameters["ind"],
                                    node_name_4,
                                    softplus=self.softplus(CD_AB_free_energy),
                                    exponent=self.exponent(CD_AB_free_energy),
                                    weight=1.0
                                    )
                self.graph.add_edge(node_name_4,
                                    entryA.parameters["ind"],
                                    softplus=0.0,
                                    exponent=0.0,
                                    weight=1.0
                                    )
                self.graph.add_edge(node_name_4,
                                    entryB.parameters["ind"],
                                    softplus=0.0,
                                    exponent=0.0,
                                    weight=1.0
                                    )

            elif len(entries1) == 1: # Case II
                pass

        elif rxn_type == "concerted_break2_form2":
            pass

    def softplus(self,free_energy):
>>>>>>> 90d1e978
        return np.log(1 + (273.0 / 500.0) * np.exp(free_energy))

    def exponent(self, free_energy):
        return np.exp(free_energy)

    def build_PR_record(self):
        PR_record = {}
        for node in self.graph.nodes():
            if self.graph.node[node]["bipartite"] == 0:
                PR_record[node] = []
        for node in self.graph.nodes():
            if self.graph.node[node]["bipartite"] == 1:
                if "+PR_" in node.split(",")[0]:
                    PR = int(node.split(",")[0].split("+PR_")[1])
                    PR_record[PR].append(node)
        return PR_record

    def characterize_path(self,path,weight,PR_paths={},final=False):
        path_dict = {}
        path_dict["byproducts"] = []
        path_dict["unsolved_prereqs"] = []
        path_dict["solved_prereqs"] = []
        path_dict["all_prereqs"] = []
        path_dict["cost"] = 0.0
        path_dict["path"] = path

        for ii,step in enumerate(path):
            if ii != len(path)-1:
                path_dict["cost"] += self.graph[step][path[ii+1]][weight]
                if ii%2 == 1:
                    rxn = step.split(",")
                    if "+PR_" in rxn[0]:
                        PR = int(rxn[0].split("+PR_")[1])
                        path_dict["all_prereqs"].append(PR)
                    elif "+" in rxn[1]:
                        prods = rxn[1].split("+")
                        if prods[0] == prods[1]:
                            path_dict["byproducts"].append(int(prods[0]))
                        else:
                            for prod in prods:
                                if int(prod) != path[ii+1]:
                                    path_dict["byproducts"].append(int(prod))
        for PR in path_dict["all_prereqs"]:
            if PR in path_dict["byproducts"]:
                # Note that we're ignoring the order in which BPs are made vs they come up as PRs...
                path_dict["all_prereqs"].remove(PR)
                path_dict["byproducts"].remove(PR)
                if PR in self.min_cost:
                    path_dict["cost"] -= self.min_cost[PR]
                else:
                    print("Missing PR cost to remove:",PR)
        for PR in path_dict["all_prereqs"]:
            # if len(PR_paths[PR].keys()) == self.num_starts:
            if PR in PR_paths:
                path_dict["solved_prereqs"].append(PR)
            else:
                path_dict["unsolved_prereqs"].append(PR)

        if final:
            path_dict["overall_free_energy_change"] = 0.0
            path_dict["hardest_step"] = None
            path_dict["description"] = ""
            path_dict["pure_cost"] = 0.0

            assert(len(path_dict["solved_prereqs"])==len(path_dict["all_prereqs"]))
            assert(len(path_dict["unsolved_prereqs"])==0)
            del path_dict["solved_prereqs"]
            del path_dict["unsolved_prereqs"]

            PRs_to_join = copy.deepcopy(path_dict["all_prereqs"])
            full_path = copy.deepcopy(path)
            while len(PRs_to_join) > 0:
                new_PRs = []
                for PR in PRs_to_join:
                    PR_path = None
                    PR_min_cost = 1000000000000000.0
                    for start in PR_paths[PR]:
                        if PR_paths[PR][start] != "no_path":
                            if PR_paths[PR][start]["cost"] < PR_min_cost:
                                PR_min_cost = PR_paths[PR][start]["cost"]
                                PR_path = PR_paths[PR][start]
                    assert(len(PR_path["solved_prereqs"])==len(PR_path["all_prereqs"]))
                    for new_PR in PR_path["all_prereqs"]:
                        new_PRs.append(new_PR)
                        path_dict["all_prereqs"].append(new_PR)
                    for new_BP in PR_path["byproducts"]:
                        path_dict["byproducts"].append(new_BP)
                    full_path = PR_path["path"] + full_path
                PRs_to_join = copy.deepcopy(new_PRs)

            for PR in path_dict["all_prereqs"]:
                if PR in path_dict["byproducts"]:
                    print("WARNING: Matching prereq and byproduct found!",PR)

            for ii,step in enumerate(full_path):
                if self.graph.node[step]["bipartite"] == 1:
                    if weight == "softplus":
                        path_dict["pure_cost"] += self.softplus(self.graph.node[step]["free_energy"])
                    elif weight == "exponent":
                        path_dict["pure_cost"] += self.exponent(self.graph.node[step]["free_energy"])
                    path_dict["overall_free_energy_change"] += self.graph.node[step]["free_energy"]
                    if path_dict["description"] == "":
                        path_dict["description"] += self.graph.node[step]["rxn_type"]
                    else:
                        path_dict["description"] += ", " + self.graph.node[step]["rxn_type"]
                    if path_dict["hardest_step"] == None:
                        path_dict["hardest_step"] = step
                    elif self.graph.node[step]["free_energy"] > self.graph.node[path_dict["hardest_step"]]["free_energy"]:
                        path_dict["hardest_step"] = step
            del path_dict["path"]
            path_dict["full_path"] = full_path
            if path_dict["hardest_step"] == None:
                path_dict["hardest_step_deltaG"] = None
            else:
                path_dict["hardest_step_deltaG"] = self.graph.node[path_dict["hardest_step"]]["free_energy"]
        return path_dict

    def solve_prerequisites(self,starts,target,weight):
        PRs = {}
        old_solved_PRs = []
        new_solved_PRs = ["placeholder"]
        orig_graph = copy.deepcopy(self.graph)
        ii = 0
        for start in starts:
            PRs[start] = {}
        for PR in PRs:
            for start in starts:
                if start == PR:
                    PRs[PR][start] = self.characterize_path([start],weight)
                else:
                    PRs[PR][start] = "no_path"
            old_solved_PRs.append(PR)
            self.min_cost[PR] = PRs[PR][PR]["cost"]
        for node in self.graph.nodes():
            if self.graph.node[node]["bipartite"] == 0 and node != target:
                if node not in PRs:
                    PRs[node] = {}
        while len(new_solved_PRs) > 0:
            min_cost = {}
            for PR in PRs:
                min_cost[PR] = 10000000000000000.0
                for start in PRs[PR]:
                    if PRs[PR][start] != "no_path":
                        if PRs[PR][start]["cost"] < min_cost[PR]:
                            min_cost[PR] = PRs[PR][start]["cost"]
            for node in self.graph.nodes():
                if self.graph.node[node]["bipartite"] == 0 and node not in old_solved_PRs and node != target:
                    for start in starts:
                        if start not in PRs[node]:
                            path_exists = True
                            try:
                                length,dij_path = nx.algorithms.simple_paths._bidirectional_dijkstra(
                                    self.graph,
                                    source=hash(start),
                                    target=hash(node),
                                    ignore_nodes=self.find_or_remove_bad_nodes([target,node]),
                                    weight=weight)
                            except nx.exception.NetworkXNoPath:
                                PRs[node][start] = "no_path"
                                path_exists = False
                            if path_exists:
                                if len(dij_path) > 1 and len(dij_path)%2 == 1:
                                    path = self.characterize_path(dij_path,weight,old_solved_PRs)
                                    if len(path["unsolved_prereqs"]) == 0:
                                        PRs[node][start] = path
                                        # print("Solved PR",node,PRs[node])
                                    if path["cost"] < min_cost[node]:
                                        min_cost[node] = path["cost"]
                                else:
                                    print("Does this ever happen?")

            solved_PRs = []
            for PR in PRs:
                if len(PRs[PR].keys()) == self.num_starts:
                    solved_PRs.append(PR)

            new_solved_PRs = []
            for PR in solved_PRs:
                if PR not in old_solved_PRs:
                    new_solved_PRs.append(PR)

            print(ii,len(old_solved_PRs),len(new_solved_PRs))
            attrs = {}

            for PR_ind in min_cost:
                for node in self.PR_record[PR_ind]:
                    split_node = node.split(",")
                    attrs[(node,int(split_node[1]))] = {weight:orig_graph[node][int(split_node[1])][weight]+min_cost[PR_ind]}
            nx.set_edge_attributes(self.graph,attrs)
            self.min_cost = copy.deepcopy(min_cost)
            old_solved_PRs = copy.deepcopy(solved_PRs)
            ii += 1

        for PR in PRs:
            path_found = False
            for start in starts:
                if PRs[PR][start] != "no_path":
                    path_found = True
                    path_dict = self.characterize_path(PRs[PR][start]["path"],weight,PRs,True)
                    if abs(path_dict["cost"]-path_dict["pure_cost"])>0.0001:
                        print("WARNING: cost mismatch for PR",PR,path_dict["cost"],path_dict["pure_cost"],path_dict["full_path"])
            if not path_found:
                print("No path found from any start to PR",PR)

        return PRs

    def find_or_remove_bad_nodes(self,nodes,remove_nodes=False):
        bad_nodes = []
        for node in nodes:
            for bad_node in self.PR_record[node]:
                bad_nodes.append(bad_node)
        if remove_nodes:
            pruned_graph = copy.deepcopy(self.graph)
            pruned_graph.remove_nodes_from(bad_nodes)
            return pruned_graph
        else:
            return bad_nodes

    def valid_shortest_simple_paths(self,start,target,weight,PRs=[]):
        bad_nodes = PRs
        bad_nodes.append(target)
        valid_graph = self.find_or_remove_bad_nodes(bad_nodes,remove_nodes=True)
        return nx.shortest_simple_paths(valid_graph,hash(start),hash(target),weight=weight)

    def find_paths(self,starts,target,weight,num_paths=10):
        """
        Args:
            starts ([int]): List of starting node IDs (ints). 
            target (int): Target node ID.
            weight (str): String identifying what edge weight to use for path finding.
            num_paths (int): Number of paths to find. Defaults to 10.
        """
        paths = []
        c = itertools.count()
        my_heapq = []

        print("Solving prerequisites...")
        self.num_starts = len(starts)
        PR_paths = self.solve_prerequisites(starts,target,weight)

        print("Finding paths...")
        for start in starts:
            ind = 0
            for path in self.valid_shortest_simple_paths(start,target,weight):
                if ind == num_paths:
                    break
                else:
                    ind += 1
                    path_dict = self.characterize_path(path,weight,PR_paths,final=True)
                    heapq.heappush(my_heapq, (path_dict["cost"],next(c),path_dict))

        while len(paths) < num_paths and my_heapq:
            # Check if any byproduct could yield a prereq cheaper than from starting molecule(s)?
            (cost, _, path_dict) = heapq.heappop(my_heapq)
            print(len(paths),cost,len(my_heapq),path_dict["all_prereqs"])
            paths.append(path_dict)

        return PR_paths, paths

    def identify_sinks(self):
        sinks = []
        for node in self.graph.nodes():
            if self.graph.node[node]["bipartite"] == 0:
                neighbor_list = list(self.graph.neighbors(node))
                if len(neighbor_list) > 0:
                    neg_found = False
                    for neighbor in neighbor_list:
                        if self.graph.node[neighbor]["free_energy"] < 0:
                            neg_found = True
                            break
                    if not neg_found:
                        sinks.append(node)
        return sinks


def entries_from_reaction_label(network, label):
    """
    Extract MoleculeEntries from a ReactionNetwork reaction node's label.

    Args:
        network (ReactionNetwork): The network of reactions and molecules to be
            referenced for MoleculeEntries
        label (str): Reaction node label to be parsed for molecule information

    Returns:
        rct_entries (list), pro_entries (list): lists of MoleculeEntries for the
            reactants and products of a reaction
    """

    ind_names = label.split(",")
    rct_inds = [int(e) for e in ind_names[0].replace("PR_", "").split("+")]
    pro_inds = [int(e) for e in ind_names[1].replace("PR_", "").split("+")]

    rct_entries = list()
    pro_entries = list()
    for entry in network.entries_list:
        if entry.parameters["ind"] in rct_inds:
            rct_entries.append(entry)
        elif entry.parameters["ind"] in pro_inds:
            pro_entries.append(entry)

    return rct_entries, pro_entries


def generate_reaction_entries(network, transition_states=None,
                              universal_reference=None,
                              method="EBEP"):
    """
    From a ReactionNetwork and a set of transition state MoleculeEntries,
    generate a set of ReactionEntries including thermodynamic and kinetic
    properties.

    Note: this function treats forwards and reverse reactions as distinct, but
    does not allow duplicate reactions in one of these reactions

    Further note: Either a transition_states dict or a universal_reference
        ReactionEntry must be provided for this method to function.

    Args:
        network (ReactionNetwork): The network of reactions and molecules to be
            compiled into ReactionEntries
        transition_states (dict): A dictionary {rxn_id: transition_state}, where
            transition_state is either a MoleculeEntry representing a
            reaction transition state, OR is a string representing the ID of
            another reaction in the network. If, for a rxn_id, transition_state
            is None, the reaction will not be made into a ReactionEntry. Default
            is None.
        universal_reference (ReactionEntry): A ReactionEntry (with a transition
            state) that will be used as a reference for all reactions in the
            network. Note that this reaction does not actually need to be in
            the network itself. Default is None.
        method: For cases where no transition state is available, an approximate
            method to predict the kinetic properties must be used. By default,
            this is "EBEP", meaning the ExpandedBEPRateCalculator will be used.
            "BEP" is also valid; this means that BEPRateCalculator will be used.

    Returns:
        rxn_entries (dict): dict {rxn_id: entry}, where entry is a
        ReactionEntry, with one entry for each unique reaction in the network
    """

    rxn_nodes = {n for n, d in network.graph.nodes(data=True) if d['bipartite'] == 1}

    rxn_entries = dict()
    no_ts = dict()
    finished = set()
    if transition_states is not None:
        for rxn, ts in transition_states.items():
            # Invalid reaction id; skip
            if rxn not in rxn_nodes:
                continue

            base_label = rxn.replace("PR_", "")

            # No ts nor reference given; skip
            if ts is None:
                rxn_entries[base_label] = None
                continue
            # ts references another reaction; skip for now, come back
            elif ts in rxn_nodes:
                no_ts[base_label] = ts
                continue

            if base_label not in finished:
                rct_entries, pro_entries = entries_from_reaction_label(network, rxn)

                rxn_entries[base_label] = ReactionEntry(rct_entries, pro_entries,
                                                        transition_state=ts,
                                                        approximate_method=method,
                                                        entry_id=rxn)
                finished.add(base_label)

        # Come back to reactions that refer to other reaction
        for base_label, ref in no_ts.items():
            # Reactions cannot reference reactions that do not themselves have
            # associated transition states
            if rxn_entries.get(ref, None) is None or ref in no_ts:
                rxn_entries[base_label] = None
            else:
                if base_label not in finished:
                    rct_entries, pro_entries = entries_from_reaction_label(network, rxn)

                    rxn_entries[base_label] = ReactionEntry(rct_entries, pro_entries,
                                                            reference_reaction=rxn_entries[ref],
                                                            approximate_method=method,
                                                            entry_id=rxn)
                    finished.add(base_label)

    elif universal_reference is not None:
        for rxn in rxn_nodes:
            base_label = rxn.replace("PR_", "")

            if base_label not in finished:
                rct_entries, pro_entries = entries_from_reaction_label(network, rxn)
                rxn_entries[base_label] = ReactionEntry(rct_entries, pro_entries,
                                                        reference_reaction=universal_reference,
                                                        approximate_method=method,
                                                        entry_id=rxn)
                finished.add(base_label)

    else:
        raise ValueError("Both transition_state and universal_reference cannot "
                         "be None! Please provide one.")

    return rxn_entries<|MERGE_RESOLUTION|>--- conflicted
+++ resolved
@@ -17,11 +17,8 @@
 import networkx as nx
 from networkx.algorithms import bipartite
 from pymatgen.entries.mol_entry import MoleculeEntry
-<<<<<<< HEAD
+from pymatgen.core.composition import CompositionError
 from pymatgen.entries.rxn_entry import ReactionEntry
-=======
-from pymatgen.core.composition import CompositionError
->>>>>>> 90d1e978
 
 
 __author__ = "Samuel Blau"
@@ -546,9 +543,6 @@
                                 exponent=0.0,
                                 weight=1.0)
 
-<<<<<<< HEAD
-    def softplus(self, free_energy):
-=======
         elif rxn_type == "concerted_break1_form1":
             entryA = entries0[0]
             entryB = entries0[1]
@@ -666,7 +660,6 @@
             pass
 
     def softplus(self,free_energy):
->>>>>>> 90d1e978
         return np.log(1 + (273.0 / 500.0) * np.exp(free_energy))
 
     def exponent(self, free_energy):
