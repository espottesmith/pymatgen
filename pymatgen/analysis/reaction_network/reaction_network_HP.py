--- conflicted
+++ resolved
@@ -926,8 +926,6 @@
     def add_reaction(self, graph_representation: nx.DiGraph):
         self.graph.add_nodes_from(graph_representation.nodes(data=True))
         self.graph.add_edges_from(graph_representation.edges(data=True))
-<<<<<<< HEAD
-=======
 
     def build_PR_record(self) -> Mapping_Record_Dict:
         PR_record = {}
@@ -1156,4 +1154,3 @@
 
         return PR_paths, paths
 
->>>>>>> 1130d58d
