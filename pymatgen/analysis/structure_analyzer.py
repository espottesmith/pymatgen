--- conflicted
+++ resolved
@@ -12,25 +12,12 @@
 import collections
 import itertools
 from math import pi, acos
-<<<<<<< HEAD
-import itertools
-import collections
 from warnings import warn
-=======
-from warnings import warn
-
-import numpy as np
-from scipy.spatial import Voronoi
->>>>>>> c41f3d08
 
 import numpy as np
 from scipy.spatial import Voronoi
 from monty.dev import deprecated
 
-<<<<<<< HEAD
-from pymatgen import PeriodicSite
-=======
->>>>>>> c41f3d08
 from pymatgen import Element, Specie, Composition
 from pymatgen import PeriodicSite
 from pymatgen.analysis.local_env import VoronoiNN, JmolNN
@@ -56,16 +43,6 @@
     for spec in structures[0].composition.as_dict().keys():
         coordination_numbers[spec] = 0.0
     count = 0
-<<<<<<< HEAD
-    for t, s in enumerate(structures):
-        if t % freq != 0:
-            continue
-        count += 1
-        vnn = VoronoiNN()
-        for atom, s in enumerate(structures[0]):
-            cn = vnn.get_cn(structures[t], atom, use_weights=True)
-            coordination_numbers[structures[t][atom].species_string] += cn
-=======
     for i, s in enumerate(structures):
         if i % freq != 0:
             continue
@@ -74,7 +51,6 @@
         for j, atom in enumerate(s):
             cn = vnn.get_cn(s, j, use_weights=True)
             coordination_numbers[atom.species_string] += cn
->>>>>>> c41f3d08
     elements = structures[0].composition.as_dict()
     for el in coordination_numbers:
         coordination_numbers[el] = coordination_numbers[el] / elements[el] / count
@@ -425,11 +401,7 @@
     bonds_lens = {}
     els = sorted(structure.composition.elements, key=lambda x: x.Z)
 
-<<<<<<< HEAD
-    for i1, el in enumerate(els):
-=======
     for i1, el1 in enumerate(els):
->>>>>>> c41f3d08
         for i2 in range(len(els) - i1):
             bonds_lens[el1, els[i1 + i2]] = jmnn.get_max_bond_distance(el1.symbol, els[i1 + i2].symbol)
 
