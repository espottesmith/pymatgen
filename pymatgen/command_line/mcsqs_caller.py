--- conflicted
+++ resolved
@@ -4,13 +4,8 @@
 """
 
 import os
-<<<<<<< HEAD
 from subprocess import Popen, PIPE, TimeoutExpired
 from typing import Dict, Union, List, NamedTuple
-=======
-import subprocess
-from typing import Dict, Union, List, NamedTuple, Optional
->>>>>>> 5d30e116
 
 from monty.tempfile import ScratchDir
 from monty.dev import requires
@@ -36,16 +31,12 @@
     clusters: Dict[int, float],
     scaling: Union[int, List[int]],
     search_time: float = 0.01,
-<<<<<<< HEAD
     temperature: Union[int, float] = 1,
     wr: float = 1,
     wn: float = 1,
     wd: float = 0,
     tol: float = 1e-3
 ) -> Sqs:
-=======
-) -> Optional[Sqs]:
->>>>>>> 5d30e116
     """
     Helper function for calling mcsqs with different arguments
     Args:
@@ -116,17 +107,13 @@
 
     # Run mcsqs to find clusters
     p = Popen(
-        mcsqs_generate_clusters_cmd,
-        # stdout=PIPE, stderr=PIPE,
-        # shell=True
+        mcsqs_generate_clusters_cmd
     )
     p.communicate()
 
     # Run mcsqs to find sqs structure
     p = Popen(
-        mcsqs_find_sqs_cmd,
-        # stdout=PIPE, stderr=PIPE,
-        # shell=True,
+        mcsqs_find_sqs_cmd
     )
 
     try:
@@ -155,35 +142,5 @@
                 objective_function=objective_function
             )
 
-<<<<<<< HEAD
         else:
             raise TimeoutError("Cluster expansion took too long.")
-=======
-        try:
-            p.communicate(timeout=search_time * 60)
-            raise Exception("mcsqs exited before timeout reached")
-        except subprocess.TimeoutExpired:
-            p.kill()
-            p.communicate()
-            if os.path.exists("bestsqs.out") and os.path.exists("bestcorr.out"):
-
-                # Convert output sqs structure to cif file
-                p = subprocess.Popen(
-                    "str2cif < bestsqs.out > bestsqs.cif",
-                    shell=True
-                )
-                p.communicate()
-
-                # Get objective function
-                with open('bestcorr.out', 'r') as f:
-                    lines = f.readlines()
-                objective_function = float(lines[-1].split('=')[-1].strip())
-
-                return Sqs(
-                    bestsqs=Structure.from_file("bestsqs.cif"),
-                    objective_function=objective_function
-                )
-
-            else:
-                raise TimeoutError("Cluster expansion took too long.")
->>>>>>> 5d30e116
