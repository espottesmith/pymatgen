# coding: utf-8
"""
Part of this code is based on a similar implementation present in FireWorks (https://pypi.python.org/pypi/FireWorks).
Work done by D. Waroquiers, A. Jain, and M. Kocher.

The main difference wrt the Fireworks implementation is that the QueueAdapter
objects provide a programmatic interface for setting important attributes 
such as the number of MPI nodes, the number of OMP threads and the memory requirements.
This programmatic interface is used by the `TaskManager` for optimizing the parameters
of the run before submitting the job (Abinit provides the autoparal option that 
allows one to get a list of parallel configuration and their expected efficiency).
"""
from __future__ import print_function, division, unicode_literals

import sys
import os
import abc
import string
import copy
import getpass
import warnings
import six

from collections import namedtuple
from subprocess import Popen, PIPE
from monty.string import is_string, boxed
from monty.collections import AttrDict, MongoDict
from monty.subprocess import Command
from pymatgen.core.units import Time, Memory
from .utils import Condition
from .launcher import ScriptEditor

import logging
logger = logging.getLogger(__name__)

__all__ = [
    "parse_timestr",
    "MpiRunner",
    "Partition",
    "qadapter_class",
    "AbstractQueueAdapter",
    "PbsProAdapter",
    "SlurmAdapter",
]


def parse_timestr(s):
    """
    A slurm time parser. Accepts a string in one the following forms:

        # "days-hours",
        # "days-hours:minutes",
        # "days-hours:minutes:seconds".
        # "minutes",
        # "minutes:seconds",
        # "hours:minutes:seconds",

    Returns:
        Time in seconds.
    Raises:
        ValueError if string is not valid.
    """
    days, hours, minutes, seconds = 0, 0, 0, 0
    if '-' in s:
        # "days-hours",
        # "days-hours:minutes",                                        
        # "days-hours:minutes:seconds".                                
        days, s = s.split("-")
        days = int(days)

        if ':' not in s:
            hours = int(float(s))
        elif s.count(':') == 1:
            hours, minutes = map(int, s.split(':'))
        elif s.count(':') == 2:
            hours, minutes, seconds = map(int, s.split(':'))
        else:
            raise ValueError("More that 2 ':' in string!")

    else:
        # "minutes",
        # "minutes:seconds",
        # "hours:minutes:seconds",
        if ':' not in s:
            minutes = int(float(s))
        elif s.count(':') == 1:
            minutes, seconds = map(int, s.split(':'))
        elif s.count(':') == 2:
            hours, minutes, seconds = map(int, s.split(':'))
        else:
            raise ValueError("More than 2 ':' in string!")

    #print(days, hours, minutes, seconds)
    return Time((days*24 + hours)*3600 + minutes*60 + seconds, "s")


def time2slurm(timeval, unit="s"):
    """
    Convert a number representing a time value in the given unit (Default: seconds)
    to a string following the slurm convention: "days-hours:minutes:seconds".

    >>> assert time2slurm(61) == '0-0:1:1' and time2slurm(60*60+1) == '0-1:0:1'
    >>> assert time2slurm(0.5, unit="h") == '0-0:30:0'
    """
    d, h, m, s = 24*3600, 3600, 60, 1

    timeval = Time(timeval, unit).to("s")
    days, hours = divmod(timeval, d)
    hours, minutes = divmod(hours, h)
    minutes, secs = divmod(minutes, m)

    return "%d-%d:%d:%d" % (days, hours, minutes, secs)


class MpiRunner(object):
    """
    This object provides an abstraction for the mpirunner provided 
    by the different MPI libraries. It's main task is handling the
    different syntax and options supported by the different mpirunners.
    """
    def __init__(self, name, type=None, options=""):
        self.name = name
        self.type = None
        self.options = options

    def string_to_run(self, executable, mpi_procs, stdin=None, stdout=None, stderr=None):
        stdin = "< " + stdin if stdin is not None else ""
        stdout = "> " + stdout if stdout is not None else ""
        stderr = "2> " + stderr if stderr is not None else ""

        if self.has_mpirun:

            if self.type is None:
                # TODO: better treatment of mpirun syntax.
                #se.add_line('$MPIRUN -n $MPI_PROCS $EXECUTABLE < $STDIN > $STDOUT 2> $STDERR')
                num_opt = "-n " + str(mpi_procs)
                cmd = " ".join([self.name, num_opt, executable, stdin, stdout, stderr])

            else:
                raise NotImplementedError("type %s is not supported!")

        else:
            #assert mpi_procs == 1
            cmd = " ".join([executable, stdin, stdout, stderr])

        return cmd

    @property
    def has_mpirun(self):
        """True if we are running via mpirun, mpiexec ..."""
        return self.name is not None


class Partition(object):
    """
    This object collects information on a partition (a la slurm)
    Partitions can be thought of as a set of resources and parameters around their use.

    Basic definition::

        * A node refers to the physical box, i.e. cpu sockets with north/south switches connecting memory systems 
          and extension cards, e.g. disks, nics, and accelerators

        * A cpu socket is the connector to these systems and the cpu cores

        * A cpu core is an independent computing with its own computing pipeline, logical units, and memory controller. 
          Each cpu core will be able to service a number of cpu threads, each having an independent instruction stream 
          but sharing the cores memory controller and other logical units.
    """
    # TODO Write namedtuple with defaults
    class Entry(object):
        def __init__(self, type, default=None, mandatory=False, parser=None, help="No help available"):
            self.type, self.default, self.parser, self.mandatory = type, default, parser, mandatory
            if callable(default): self.default = default()

        def eval(self, value):
            if self.type is not object: value = self.type(value)
            if self.parser is not None: value = self.parser(value)
            return value
                
    ENTRIES = dict(
        # mandatory
        name=Entry(type=str, mandatory=True, help="Name of the partition"),
        num_nodes=Entry(type=int, mandatory=True, help="Number of nodes"),
        sockets_per_node=Entry(type=int, mandatory=True, help="Number of sockets per node"),
        cores_per_socket=Entry(type=int, mandatory=True, help="Number of cores per node"),
        mem_per_node=Entry(type=str, mandatory=True, help="Memory per node", parser=Memory.from_string),
        # optional
        timelimit=Entry(type=str, default=None, help="Time limit"),
        min_nodes=Entry(type=int, default=-1, help="Minimun number of nodes that can be used"),
        max_nodes=Entry(type=int, default=sys.maxsize, help="Maximum number of nodes that can be used"),
        priority=Entry(type=int, default=1, help="Priority level, integer number > 0"),
        condition=Entry(type=object, default=dict, help="Condition object (dictionary)", parser=Condition),
    )

    def __init__(self, **kwargs):
        """The possible arguments are documented in Partition.ENTRIES."""
        #self.timelimit = timelimit #TODO conversion datetime.datetime.strptime("1:00:00", "%H:%M:%S")
        for key, entry in self.ENTRIES.items():
            try:
                value = entry.eval(kwargs.pop(key)) #; print(key, value)
                setattr(self, key, value)
            except KeyError:
                if entry.mandatory: raise ValueError("key %s must be specified" % key)
                setattr(self, key, entry.default)

        if kwargs:
            raise ValueError("Found invalid keywords in the partition section:\n %s" % str(list(kwargs.keys())))

        # Convert memory to megabytes.
        self.mem_per_node = self.mem_per_node.to("Mb")

    def __str__(self):
        """String representation."""
        lines = []
        app = lines.append
        app("Partition: %s" % self.name)
        app("   num_nodes: %d, sockets_per_node: %d, cores_per_socket: %d, mem_per_node %s," % 
            (self.num_nodes, self.sockets_per_node, self.cores_per_socket, self.mem_per_node))
        app("   min_nodes: %d, max_nodes: %d, timelimit: %s, priority: %d, condition: %s" % 
            (self.min_nodes, self.max_nodes, self.timelimit, self.priority, self.condition))
        return "\n".join(lines)

    @property
    def tot_cores(self):
        """Total number of cores available in the partition."""
        return self.cores_per_socket * self.sockets_per_node * self.num_nodes

    @property
    def cores_per_node(self):
        """Number of cores per node."""
        return self.cores_per_socket * self.sockets_per_node

    @property
    def mem_per_core(self):
        """Memory available on a single node."""
        return self.mem_per_node / self.cores_per_node

    def can_use_omp_threads(self, omp_threads):
        """True if omp_threads fit in a node."""
        return self.cores_per_node >= omp_threads

    def divmod_node(self, mpi_procs, omp_threads):
        """
        Return (num_nodes, rest_cores)
        """
        return divmod(mpi_procs * omp_threads, self.cores_per_node)

    def distribute(self, mpi_procs, omp_threads, mem_per_proc):
        """
        Returns (num_nodes, mpi_per_node)
        """
        is_scattered = True

        if mem_per_proc < self.mem_per_code:
            # Can use all then cores in the node.
            num_nodes, rest_cores = self.divmod_node(mpi_procs, omp_threads)
            if rest_cores !=0: is_scattered = (num_nodes != 0)

        if is_scattered:
            # Try first to pack MPI processors in a node as much as possible
            mpi_per_node = int(self.mem_per_node / mem_per_proc)
            num_nodes = (mpi_procs * omp_threads) // mpi_per_node

            if (mpi_procs * omp_threads) % mpi_per_node != 0:
                # Have to reduce the number of MPI procs per node
                for mpi_per_node in reversed(range(1, mpi_per_node)):
                    num_nodes = (mpi_procs * omp_threads) // mpi_per_node
                    if (mpi_procs * omp_threads) % mpi_per_node == 0:
                        break
            else:
                raise ValueError("Cannot distribute mpi_procs %d, omp_threads %d, mem_per_proc %s" % 
                                (mpi_procs, omp_threads, mem_per_proc))

        CoresDistrib = namedtuple("<CoresDistrib>", "num_nodes mpi_per_node is_scattered") # mem_per_node 
        return CoresDistrib(num_nodes, mpi_per_node, is_scattered)

    def can_run(self, pconf):
        """
        True if this partition in principle is able to run the ``ParalConf`` pconf
        """
        if pconf.tot_cores > self.tot_cores: return False
        if pconf.omp_threads > self.cores_per_node: return False
        if pconf.mem_per_core > self.mem_per_core: return False
        return self.condition(pconf)

    def get_score(self, pconf):
        """
        Receives a ``ParalConf`` object, pconf, and returns a number that will be used
        to select the partion on the cluster on which the task will be submitted.
        Returns -inf if paral_conf cannot be exected on this partition.
        """
        minf = float("-inf")
        if not self.can_run(pconf): return minf
        if not self.condition(pconf): return minf
        return self.priority


def qadapter_class(qtype):
    """Return the concrete `Adapter` class from a string."""
    return {"shell": ShellAdapter,
            "slurm": SlurmAdapter,
<<<<<<< HEAD
            "pbs": PbsProAdapter,   # TODO Remove
            "pbspro": PbsProAdapter,
=======
            "pbs": PbsAdapter,
            "pbsold": PbsOldAdapter,
>>>>>>> 910170d3
            "sge": SGEAdapter,
            "moab": MOABAdapter,
            }[qtype.lower()]


class QueueAdapterError(Exception):
    """Error class for exceptions raise by QueueAdapter."""


class AbstractQueueAdapter(six.with_metaclass(abc.ABCMeta, object)):
    """
    The QueueAdapter is responsible for all interactions with a specific
    queue management system. This includes handling all details of queue
    script format as well as queue submission and management.

    This is the Abstract base class defining the methods that 
    must be implemented by the concrete classes.
    A user should extend this class with implementations that work on
    specific queue systems.
    """
    Error = QueueAdapterError

    # the limits for certain parameters set on the cluster. 
    # currently hard coded, should be read at init
    # the increase functions will not increase beyond this limits
    # TODO: This constraint should be implemented by the partition, not by the QueueAdapter.
    LIMITS = []

    def __init__(self, qparams=None, setup=None, modules=None, shell_env=None, omp_env=None, 
                 pre_run=None, post_run=None, mpi_runner=None):
        """
        Args:
            setup:
                String or list of commands to execute during the initial setup.
            modules:
                String or list of modules to load before running the application.
            shell_env:
                Dictionary with the environment variables to export
                before running the application.
            omp_env:
                Dictionary with the OpenMP variables.
            pre_run:
                String or list of commands to execute before launching the calculation.
            post_run:
                String or list of commands to execute once the calculation is completed.
            mpi_runner:
                Path to the MPI runner or `MpiRunner` instance. None if not used
        """
        # Make defensive copies so that we can change the values at runtime.
        self.qparams = qparams.copy() if qparams is not None else {}
        self._verbatim = []

        if is_string(setup): setup = [setup]
        self.setup = setup[:] if setup is not None else []

        self.omp_env = omp_env.copy() if omp_env is not None else {}

        if is_string(modules): modules = [modules]
        self.modules = modules[:] if modules is not None else []

        self.shell_env = shell_env.copy() if shell_env is not None else {}

        self.mpi_runner = mpi_runner
        if not isinstance(mpi_runner, MpiRunner):
            self.mpi_runner = MpiRunner(mpi_runner)

        if is_string(pre_run): pre_run = [pre_run]
        self.pre_run = pre_run[:] if pre_run is not None else []

        if is_string(post_run): post_run = [post_run]
        self.post_run = post_run[:] if post_run is not None else []

        # Parse the template so that we know the list of supported options.
        cls = self.__class__
        if hasattr(cls, "QTEMPLATE"): 
            # Consistency check.
            err_msg = ""
            for param in self.qparams:
                if param not in self.supported_qparams:
                    err_msg += "Unsupported QUEUE parameter name %s\n" % param
                    err_msg += "Supported are: \n"
                    for param_sup in self.supported_qparams:
                        err_msg += "    %s \n" % param_sup
            if err_msg:
                raise ValueError(err_msg)

    def __str__(self):
        lines = [self.__class__.__name__]
        app = lines.append
        #lines.extend(["qparams:\n", str(self.qparams)])

        if self.has_omp: app(str(self.omp_env))

        return "\n".join(lines)

    def copy(self):
        return copy.copy(self)

    def deepcopy(self):
        return copy.deepcopy(self)

    @property
    def supported_qparams(self):
        """
        Dictionary with the supported parameters that can be passed to the 
        queue manager (obtained by parsing QTEMPLATE).
        """ 
        try:
            return self._supported_qparams

        except AttributeError:
            import re
            self._supported_qparams = re.findall("\$\$\{(\w+)\}", self.QTEMPLATE)
            return self._supported_qparams

    @property
    def has_mpi(self):
        return self.has_mpirun
    
    @property
    #@deprecated(has_mpi)
    def has_mpirun(self):
        """True if we are using a mpirunner"""
        return bool(self.mpi_runner)

    @property
    def has_omp(self):
        """True if we are using OpenMP threads"""
        return hasattr(self, "omp_env") and bool(getattr(self, "omp_env"))

    @property
    def tot_cores(self):
        """Total number of cores employed"""
        return self.mpi_procs * self.omp_threads 

    @property
    def omp_threads(self):
        """Number of OpenMP threads."""
        if self.has_omp:
            return self.omp_env["OMP_NUM_THREADS"]
        else:
            return 1

    @property
    def use_only_mpi(self):
        """True if only MPI is used."""
        return self.has_mpi and not self.has_omp

    @property
    def use_only_omp(self):
        """True if only Openmp is used."""
        return self.has_omp and not self.has_mpi

    @property
    def use_mpi_omp(self):
        """True if we are running in MPI+Openmp mode."""
        return self.has_omp and self.has_mpi

    @property
    def run_info(self):
        """String with info on the run."""
        return "MPI: %d, OMP: %d" % (self.mpi_procs, self.omp_threads)

    @abc.abstractmethod
    def set_omp_threads(self, omp_threads):
        """Set the number of OpenMP threads."""

    @abc.abstractproperty
    def mpi_procs(self):
        """Number of CPUs used for MPI."""

    @abc.abstractmethod
    def set_mpi_procs(self, mpi_procs):
        """Set the number of CPUs used for MPI."""

    #@abc.abstractproperty
    #def walltime(self):
    #    """Returns the walltime in seconds."""

    #@abc.abstractmethod
    #def set_walltime(self):
    #    """Set the walltime in seconds."""

    #@abc.abstractproperty
    #def mem_per_cpu(self):
    #    """The memory per CPU in Megabytes."""
                                                
    @abc.abstractmethod
    def set_mem_per_cpu(self, mem_mb):
        """Set the memory per CPU in Megabytes"""

    #@property
    #def tot_mem(self):
    #    """Total memory required by the job n Megabytes."""
    #    return self.mem_per_cpu * self.mpi_procs

    @abc.abstractmethod
    def cancel(self, job_id):
        """
        Cancel the job. 

        Args:
            job_id:
                (in) Job identifier.

        Returns:
            Exit status.
        """

    def add_verbatim(self, lines):
        """
        Add a list of lines or just a string to the header.
        No programmatic interface to change these options is provided
        """
        if is_string(lines): lines = [lines]
        self._verbatim.extend(lines)

    def get_subs_dict(self, partition):
        """
        Return substitution dict for replacements into the template
        Subclasses may want to customize this method.
        """ 
        # clean null values
        return {k: v for k, v in self.qparams.items() if v is not None}

    def _make_qheader(self, job_name, partition, qout_path, qerr_path):
        """Return a string with the options that are passed to the resource manager."""
        # get substitution dict for replacements into the template 
        subs_dict = self.get_subs_dict(partition)

        # Set job_name and the names for the stderr and stdout of the 
        # queue manager (note the use of the extensions .qout and .qerr
        # so that we can easily locate this file.
        subs_dict['job_name'] = job_name.replace('/', '_')
        subs_dict['_qout_path'] = qout_path
        subs_dict['_qerr_path'] = qerr_path

        qtemplate = QScriptTemplate(self.QTEMPLATE)
        # might contain unused parameters as leftover $$.
        unclean_template = qtemplate.safe_substitute(subs_dict)  

        # Remove lines with leftover $$.
        clean_template = []
        for line in unclean_template.split('\n'):
            if '$$' not in line:
                clean_template.append(line)

        # Add verbatim lines
        if self._verbatim:
            clean_template.extend(self._verbatim)

        return '\n'.join(clean_template)

    def get_script_str(self, job_name, launch_dir, partition, executable, qout_path, qerr_path,
                       stdin=None, stdout=None, stderr=None):
        """
        Returns a (multi-line) String representing the queue script, e.g. PBS script.
        Uses the template_file along with internal parameters to create the script.

        Args:
            job_name:
                Name of the job.
            launch_dir: 
                (str) The directory the job will be launched in.
            partitition:
                ``Partition` object with information on the queue selected for submission.
            executable:
                String with the name of the executable to be executed.
            qout_path
                Path of the Queue manager output file.
            qerr_path:
                Path of the Queue manager error file.
        """
        # PBS does not accept job_names longer than 15 chars.
        if len(job_name) > 14 and isinstance(self, PbsProAdapter):
            job_name = job_name[:14]

        # Construct the header for the Queue Manager.
        qheader = self._make_qheader(job_name, partition, qout_path, qerr_path)

        # Add the bash section.
        se = ScriptEditor()

        if self.setup:
            se.add_comment("Setup section")
            se.add_lines(self.setup)
            se.add_emptyline()

        if self.modules:
            se.add_comment("Load Modules")
            se.add_line("module purge")
            se.load_modules(self.modules)
            se.add_emptyline()

        if self.has_omp:
            se.add_comment("OpenMp Environment")
            se.declare_vars(self.omp_env)
            se.add_emptyline()

        if self.shell_env:
            se.add_comment("Shell Environment")
            se.declare_vars(self.shell_env)
            se.add_emptyline()

        # Cd to launch_dir
        se.add_line("cd " + os.path.abspath(launch_dir))

        if self.pre_run:
            se.add_comment("Commands before execution")
            se.add_lines(self.pre_run)
            se.add_emptyline()

        # Construct the string to run the executable with MPI and mpi_procs.
        line = self.mpi_runner.string_to_run(executable, self.mpi_procs, 
                                             stdin=stdin, stdout=stdout, stderr=stderr)
        se.add_line(line)

        if self.post_run:
            se.add_emptyline()
            se.add_comment("Commands after execution")
            se.add_lines(self.post_run)

        shell_text = se.get_script_str()

        return qheader + shell_text + "\n"

    @abc.abstractmethod
    def submit_to_queue(self, script_file):
        """
        Submits the job to the queue, probably using subprocess or shutil

        Args:
            script_file: 
                (str) name of the script file to use (String)
        Returns:
            process, queue_id
        """

    @abc.abstractmethod
    def get_njobs_in_queue(self, username=None):
        """
        returns the number of jobs in the queue, probably using subprocess or shutil to
        call a command like 'qstat'. returns None when the number of jobs cannot be determined.

        Args:
            username: (str) the username of the jobs to count (default is to autodetect)
        """

    #some method to fix problems

    @abc.abstractmethod
    def exclude_nodes(self, nodes):
        """
        Method to exclude nodes in the calculation
        """

    @abc.abstractmethod
    def increase_mem(self, factor):
        """
        Method to increase the amount of memory asked for, by factor.
        """

    @abc.abstractmethod
    def increase_time(self, factor):
        """
        Method to increase the available wall time asked for, by factor.
        """

    @abc.abstractmethod
    def increase_cpus(self, factor):
        """
        Method to increase the number of cpus asked for.
        """

    # @abc.abstractmethod
    def increase_resources(self):
        """
        Method to generally increase resources.
        """
        return False


####################
# Concrete classes #
####################


class ShellAdapter(AbstractQueueAdapter):
    QTYPE = "shell"

    QTEMPLATE = """\
#!/bin/bash

export MPI_PROCS=$${MPI_PROCS}
"""

    @property
    def mpi_procs(self):
        """Number of CPUs used for MPI."""
        return self.qparams.get("MPI_PROCS", 1)
                                                    
    def set_mpi_procs(self, mpi_procs):
        """Set the number of CPUs used for MPI."""
        self.qparams["MPI_PROCS"] = mpi_procs

    def set_omp_threads(self, omp_threads):
        """Set the number of OpenMP threads."""
        self.omp_env["OMP_NUM_THREADS"] = omp_threads

    def set_mem_per_cpu(self, mem_mb):
        """mem_per_cpu is not available in ShellAdapter."""

    def cancel(self, job_id):
        return os.system("kill -9 %d" % job_id)

    def submit_to_queue(self, script_file):

        if not os.path.exists(script_file):
            raise self.Error('Cannot find script file located at: {}'.format(script_file))

        try:
            # submit the job
            process = Popen(("/bin/bash", script_file), stderr=PIPE)
            queue_id = process.pid
            return process, queue_id

        except:
            # random error
            raise self.Error("Random Error ...!")

    def get_njobs_in_queue(self, username=None):
        return None

    def exclude_nodes(self, nodes):
        return False

    def increase_mem(self, factor):
        return False

    def increase_time(self, factor):
        return False

    def increase_cpus(self, factor):
        return False


class SlurmAdapter(AbstractQueueAdapter):
    QTYPE = "slurm"

    QTEMPLATE = """\
#!/bin/bash

#SBATCH --ntasks=$${ntasks}
#SBATCH --ntasks-per-node=$${ntasks_per_node}
#SBATCH --cpus-per-task=$${cpus_per_task}
#SBATCH --time=$${time}
#SBATCH --partition=$${partition}
#SBATCH --account=$${account}
#SBATCH --job-name=$${job_name}
#SBATCH	--nodes=$${nodes}
#SBATCH	--exclude=$${exclude_nodes}
#SBATCH --mem=$${mem}
#SBATCH --mem-per-cpu=$${mem_per_cpu}
#SBATCH --mail-user=$${mail_user}
#SBATCH --mail-type=$${mail_type}
#SBATCH --constraint=$${constraint}
#SBATCH --gres=$${gres}
#SBATCH --requeue=$${requeue}
#SBATCH --nodelist=$${nodelist}
#SBATCH --propagate=$${propagate}

#SBATCH --output=$${_qout_path}
#SBATCH --error=$${_qerr_path}
"""

    LIMITS = {'max_total_tasks': 544, 'max_cpus_per_node': 16, 'mem': 6400000, 'mem_per_cpu': 64000, 'time': 2880}

    @property
    def mpi_procs(self):
        """Number of CPUs used for MPI."""
        return self.qparams.get("ntasks", 1)

    def set_mpi_procs(self, mpi_procs):
        """Set the number of CPUs used for MPI."""
        self.qparams["ntasks"] = mpi_procs

    def set_omp_threads(self, omp_threads):
        """Set the number of OpenMP threads."""
        self.omp_env["OMP_NUM_THREADS"] = omp_threads
        warnings.warn("set_omp_threads not availabe for %s" % self.__class__.__name__)

    def set_mem_per_cpu(self, mem_mb):
        """Set the memory per CPU in Megabytes"""
        self.qparams["mem_per_cpu"] = int(mem_mb)
        # Remove mem if it's defined.
        self.qparams.pop("mem", None)

    def cancel(self, job_id):
        return os.system("scancel %d" % job_id)

    def submit_to_queue(self, script_file, submit_err_file="sbatch.err"):

        if not os.path.exists(script_file):
            raise self.Error('Cannot find script file located at: {}'.format(script_file))

        submit_err_file = os.path.join(os.path.dirname(script_file), submit_err_file)

        # submit the job
        try:
            cmd = ['sbatch', script_file]
            process = Popen(cmd, stdout=PIPE, stderr=PIPE)
            # write the err output to file, a error parser may read it and a fixer may know what to do ...

            with open(submit_err_file, mode='w') as f:
                f.write('sbatch submit process stderr:')
                f.write(str(process.stderr.read()))
                f.write('qparams:')
                f.write(str(self.qparams))

            process.wait()

            # grab the returncode. SLURM returns 0 if the job was successful
            if process.returncode == 0:
                try:
                    # output should of the form '2561553.sdb' or '352353.jessup' - just grab the first part for job id
                    queue_id = int(process.stdout.read().split()[3])
                    logger.info('Job submission was successful and queue_id is {}'.format(queue_id))
                except:
                    # probably error parsing job code
                    queue_id = None
                    logger.warning('Could not parse job id following slurm...')

                finally:
                    return process, queue_id

            else:
                # some qsub error, e.g. maybe wrong queue specified, don't have permission to submit, etc...
                err_msg = ("Error in job submission with SLURM file {f} and cmd {c}\n".format(f=script_file, c=cmd) + 
                           "The error response reads: {c}".format(c=process.stderr.read()))
                raise self.Error(err_msg)

        except Exception as details:
            msg = 'Error while submitting job:\n' + str(details)
            logger.critical(msg)
            with open(submit_err_file, mode='a') as f:
                f.write(msg)

            try:
                print('sometimes we land here, no idea what is happening ... Michiel')
                print("details:\n", details, "cmd\n", cmd, "\nprocess.returcode:", process.returncode)
            except:
                pass

            # random error, e.g. no qsub on machine!
            raise self.Error('Running sbatch caused an error...')

    def exclude_nodes(self, nodes):
        try:
            if 'exclude_nodes' not in self.qparams.keys():
                self.qparams.update({'exclude_nodes': 'node'+nodes[0]})
                print('excluded node %s' % nodes[0])

            for node in nodes[1:]:
                self.qparams['exclude_nodes'] += ',node'+node
                print('excluded node %s' % node)

            return True

        except (KeyError, IndexError):
            return False

    def increase_cpus(self, factor=1.5):
        logger.info('increasing cpus')
        try:
            if self.qparams['ntasks'] > 1:
                # mpi parallel
                n = int(self.qparams['ntasks'] * factor)
                if n < self.LIMITS['max_total_tasks']:
                    self.qparams['ntasks'] = n
                    logger.info('increased ntasks to %s' % n)
                    return True
                else:
                    raise QueueAdapterError

            elif self.qparams['ntasks'] == 1 and self.qparams['cpus_per_task'] > 1:
                # open mp parallel
                n = int(self.qparams['cpus_per_task'] * factor)
                if n < self.LIMITS['max_cpus_per_node']:
                    self.qparams['cpus_per_task'] = n
                    return True
                else:
                    raise QueueAdapterError
            else:
                raise QueueAdapterError

        except (KeyError, QueueAdapterError):
            return False

    def increase_mem(self, factor=1.5):
        logger.info('increasing memory')
        try:
            if 'mem' in self.qparams.keys():
                n = int(self.qparams['mem'] * factor)
                if n < self.LIMITS['mem']:
                    self.qparams['mem'] = n
                    logger.info('increased mem to %s' % n)
                    return True
                else:
                    raise QueueAdapterError

            elif 'mem_per_cpu' in self.qparams.keys():
                n = int(self.qparams['mem_per_cpu'] * factor)
                if n < self.LIMITS['mem_per_cpu']:
                    self.qparams['mem'] = n
                    logger.info('increased mem_per_cpu to %s' % n)
                    return True
                else:
                    raise QueueAdapterError

            else:
                raise QueueAdapterError

        except (KeyError, IndexError, QueueAdapterError):
            return False

    def increase_time(self, factor=1.5):
        logger.info('increasing time')
        days, hours, minutes = 0, 0, 0
        try:
            # a slurm time parser ;-) forgetting about seconds
            # feel free to pull this out and mak time in minutes always
            if '-' not in self.qparams['time']:
                # "minutes",
                # "minutes:seconds",
                # "hours:minutes:seconds",
                if ':' not in self.qparams['time']:
                    minutes = int(float(self.qparams['time']))
                elif self.qparams['time'].count(':') == 1:
                    minutes = int(float(self.qparams['time'].split(':')[0]))
                else:
                    minutes = int(float(self.qparams['time'].split(':')[1]))
                    hours = int(float(self.qparams['time'].split(':')[0]))
            else:
                # "days-hours",
                # "days-hours:minutes",
                # "days-hours:minutes:seconds".
                days = int(float(self.qparams['time'].split('-')[0]))
                hours = int(float(self.qparams['time'].split('-')[1].split(':')[0]))
                try:
                    minutes = int(float(self.qparams['time'].split('-')[1].split(':')[1]))
                except IndexError:
                    pass
            time = (days * 24 + hours) * 60 + minutes
            time *= factor
            if time < self.LIMITS['time']:
                self.qparams['time'] = time
                logger.info('increased time to %s' % time)
                return True
            else:
                raise QueueAdapterError

        except (KeyError, QueueAdapterError):
            return False

    def get_njobs_in_queue(self, username=None):
        if username is None:
            username = getpass.getuser()

        cmd = ['squeue', '-o "%u"', '-u', username]
        process = Popen(cmd, shell=False, stdout=PIPE)
        process.wait()

        # parse the result
        if process.returncode == 0:
            # lines should have this form
            # username
            # count lines that include the username in it

            outs = process.stdout.readlines()
            njobs = len([line.split() for line in outs if username in line])
            logger.info('The number of jobs currently in the queue is: {}'.format(njobs))
            return njobs

        # there's a problem talking to squeue server?
        err_msg = ('Error trying to get the number of jobs in the queue using squeue service' + 
                   'The error response reads: {}'.format(process.stderr.read()))
        logger.critical(err_msg)

        return None


class PbsProAdapter(AbstractQueueAdapter):
    QTYPE = "pbs"

    QTEMPLATE = """\
#!/bin/bash

#PBS -A $${account}
#PBS -N $${job_name}
#PBS -l walltime=$${walltime}
#PBS -q $${queue}
#PBS -l model=$${model}
#PBS -l place=$${place}
#PBS -W group_list=$${group_list}
####PBS -l select=$${select}:ncpus=1:vmem=$${vmem}mb:mpiprocs=1:ompthreads=$${ompthreads}
#PBS -l select=$${select}:ncpus=$${ncpus}:vmem=$${vmem}mb:mpiprocs=$${mpiprocs}:ompthreads=$${ompthreads}
#PBS -l pvmem=$${pvmem}mb
#PBS -r y
<<<<<<< HEAD
=======
####PBS -l mppwidth=$${mppwidth}
####PBS -l nodes=$${nodes}:ppn=$${ppn}
>>>>>>> 910170d3
#PBS -o $${_qout_path}
#PBS -e $${_qerr_path}
"""
    LIMITS = {'max_total_tasks': 3888, 'time': 48, 'max_select': 300, 'mem': 16000}

    @property
    def mpi_procs(self):
        """Number of CPUs used for MPI."""
        #return self.qparams.get("select", 1)
        return self._mpi_procs
                                                    
    def set_mpi_procs(self, mpi_procs):
        """Set the number of CPUs used for MPI."""
        #self.qparams["select"] = mpi_procs
        self._mpi_procs = mpi_procs

    def set_omp_threads(self, omp_threads):
        """Set the number of OpenMP threads."""
        self.omp_env["OMP_NUM_THREADS"] = omp_threads
        self.qparams["ompthreads"] = omp_threads

    def set_mem_per_cpu(self, mem_mb):
        """Set the memory per CPU in Megabytes"""
        self.qparams["pvmem"] = mem_mb
        self.qparams["vmem"] = mem_mb

    def cancel(self, job_id):
        return os.system("qdel %d" % job_id)

    def params_from_partition(self, p):
        """
        Select is not the most intuitive command. For more info see
        http://www.cardiff.ac.uk/arcca/services/equipment/User-Guide/pbs.html
        https://portal.ivec.org/docs/Supercomputers/PBS_Pro
        """
        if p is None: return {}
        if self.use_only_mpi:
            # Pure MPI run
            num_nodes, rest_cores = p.divmod_node(self.mpi_procs, self.omp_threads)

            if rest_cores == 0:
                # Can allocate entire nodes because self.mpi_procs is divisible by cores_per_node.
                print("PURE MPI run commensurate with cores_per_node", self.run_info)
                select_params = dict(
                    select=num_nodes,
                    ncpus=p.cores_per_node,
                    mpiprocs=p.cores_per_node,
                    ompthreads=1)

            elif num_nodes == 0:
                print("IN_CORE PURE MPI:", self.run_info)
                select_params = dict(
                    select=rest_cores,
                    ncpus=1,
                    mpiprocs=1,
                    ompthreads=1)

            else:
                print("OUT-OF-CORE PURE MPI (not commensurate with cores_per_node):", self.run_info)
                select_params = dict(
                    select=self.mpi_procs,
                    ncpus=1,
                    mpiprocs=1,
                    ompthreads=1)

        elif self.use_only_omp:
            # Pure OMP run.
            print("PURE OPENMP run.", self.run_info)
            assert p.can_use_omp_threads(self.omp_threads)

            select_params = dict(
                select=1,
                ncpus=self.omp_threads,
                mpiprocs=1,
                ompthreads=self.omp_threads)

        elif self.use_mpi_omp:
            # Hybrid MPI-OpenMP run.
            assert p.can_use_omp_threads(self.omp_threads)
            num_nodes, rest_cores = p.divmod_node(self.mpi_procs, self.omp_threads)
            #print(num_nodes, rest_cores)
            # TODO: test this

            if rest_cores == 0 or num_nodes == 0:  
                print("HYBRID MPI-OPENMP run, perfectly divisible among nodes: ", self.run_info)
                select = max(num_nodes, 1)
                mpiprocs = self.mpi_procs // select
                select_params = dict(
                    select=select,
                    ncpus=mpiprocs * self.omp_threads,
                    mpiprocs=mpiprocs,
                    ompthreads=self.omp_threads)
            else:
                print("HYBRID MPI-OPENMP, NOT commensurate with nodes: ", self.run_info)
                select_params = dict(
                    select=self.mpi_procs,
                    ncpus=self.omp_threads,
                    mpiprocs=1,
                    ompthreads=self.omp_threads)

        else:
            raise RuntimeError("You should not be here")

        return AttrDict(select_params)

    def get_subs_dict(self, partition):
        subs_dict = super(PbsProAdapter, self).get_subs_dict(partition)
        # Parameters defining the partion. Hard-coded for the time being.
        # but this info should be passed via taskmananger.yml
        #p = Partition(name="hardcoded", num_nodes=100, sockets_per_node=2, cores_per_socket=4, mem_per_node="1000 Mb")
        subs_dict.update(self.params_from_partition(partition))
        #subs_dict["vmem"] = 5
        return subs_dict

    def submit_to_queue(self, script_file):
        """Submit a job script to the queue."""
        if not os.path.exists(script_file):
            raise self.Error('Cannot find script file located at: {}'.format(script_file))

        # submit the job
        try:
            cmd = ['qsub', script_file]
            process = Popen(cmd, stdout=PIPE, stderr=PIPE)
            process.wait()

            # grab the return code. PBS returns 0 if the job was successful
            if process.returncode == 0:
                try:
                    # output should of the form '2561553.sdb' or '352353.jessup' - just grab the first part for job id
                    queue_id = int(process.stdout.read().split('.')[0])
                    logger.info('Job submission was successful and queue_id is {}'.format(queue_id))

                except:
                    # probably error parsing job code
                    logger.warning("Could not parse job id following qsub...")
                    queue_id = None

                finally:
                    return process, queue_id

            else:
                # some qsub error, e.g. maybe wrong queue specified, don't have permission to submit, etc...
                msg = ('Error in job submission with PBS file {f} and cmd {c}\n'.format(f=script_file, c=cmd) + 
                       'The error response reads: {}'.format(process.stderr.read()))
                raise self.Error(msg)

        except Exception as exc:
            # random error, e.g. no qsub on machine!
            raise self.Error("Running qsub caused an error...\n%s" % str(exc))

    def get_njobs_in_queue(self, username=None):
        # Initialize username
        if username is None:
            username = getpass.getuser()

        # run qstat
        try:
            qstat = Command(['qstat', '-a', '-u', username]).run(timeout=5)

            # parse the result
            if qstat.status == 0:
                # lines should have this form
                # '1339044.sdb          username  queuename    2012-02-29-16-43  20460   --   --    --  00:20 C 00:09'
                # count lines that include the username in it

                # TODO: only count running or queued jobs. or rather, *don't* count jobs that are 'C'.
                outs = qstat.output.split('\n')
                njobs = len([line.split() for line in outs if username in line])
                logger.info('The number of jobs currently in the queue is: {}'.format(njobs))

                return njobs
        except:
            # there's a problem talking to qstat server?
            print(qstat.output.split('\n'))
            err_msg = ('Error trying to get the number of jobs in the queue using qstat service\n' +
                       'The error response reads: {}'.format(qstat.error))
            logger.critical(boxed(err_msg))
            return None

    # no need to raise an error, if False is returned the fixer may try something else, we don't need to kill the
    # scheduler just yet

    def exclude_nodes(self, nodes):
        logger.warning('exluding nodes, not implemented yet pbs')
        return False

    def increase_mem(self, factor=1):
        base_increase = 2000
        new_mem = self.qparams["pvmem"] + factor*base_increase
        if new_mem < self.LIMITS['mem']:
            self.set_mem_per_cpu(new_mem)
            return True
        else:
            logger.warning('could not increase mem further')
            return False

    def increase_time(self, factor=1.5):
        days, hours, minutes = 0, 0, 0
        try:
            # a pbe time parser [HH:MM]:SS
            # feel free to pull this out and mak time in minutes always
            n = str(self.qparams['time']).count(':')
            if n == 0:
                hours = int(float(self.qparams['time']))
            elif n > 1:
                hours = int(float(self.qparams['time'].split(':')[0]))
                minutes = int(float(self.qparams['time'].split(':')[1]))
            time = hours * 60 + minutes
            time *= factor
            if time < self.LIMITS['time']:
                self.qparams['time'] = str(int(time / 60)) + ':' + str(int(time - 60 * int(time / 60))) + ':00'
                logger.info('increased time to %s minutes' % time)
                return True
            else:
                raise QueueAdapterError
        except (KeyError, QueueAdapterError):
            return False

    def increase_cpus(self, factor):
        base_increase = 12
        new_cpus = self.qparams['select'] + factor * base_increase
        if new_cpus < self.LIMITS['max_select']:
            self.qparams['select'] = new_cpus
            return True
        else:
            logger.warning('increasing cpus reached the limit')
            return False

    # moved to the level of the manager:
    #def increase_resources(self):
    #    """
    #    Method to generally increase resources. On typical large machines we only increas cpu's since we use all
    #    mem per cpu per core
    #    """
    #    if self.increase_cpus(1):
    #        return True
    #    else:
    #        return False


class PbsOldAdapter(PbsAdapter):

    QTYPE = "pbsold"

    QTEMPLATE = """\
#!/bin/bash

#PBS -A $${account}
#PBS -N $${job_name}
#PBS -l walltime=$${walltime}
#PBS -q $${queue}
#PBS -l model=$${model}
#PBS -l place=$${place}
#PBS -W group_list=$${group_list}
####PBS -l select=$${select}:ncpus=1:vmem=$${vmem}mb:mpiprocs=1:ompthreads=$${ompthreads}
####PBS -l pvmem=$${pvmem}mb
#PBS -l pmem=$${pmem}mb
####PBS -l mppwidth=$${mppwidth}
#PBS -l nodes=$${nodes}:ppn=$${ppn} 
#PBS -M $${mail_user}
#PBS -m $${mail_type}
# Submission environment
#PBS -V
#PBS -o $${_qout_path}
#PBS -e $${_qerr_path}
"""

    @property
    def limits(self):
        """
        the limits for certain parameters set on the cluster.
        currently hard coded, should be read at init
        the increase functions will not increase beyond thise limits
        """
        return {'max_total_tasks': 3888, 'time': 48, 'max_nodes': 16}

    def set_mem_per_cpu(self, mem_mb):
        """Set the memory per CPU in Megabytes"""

        self.qparams["pmem"] = mem_mb
        self.qparams["mem"] = mem_mb

    @property
    def mpi_ncpus(self):
        """Number of CPUs used for MPI."""
        return self.qparams.get("nodes", 1)*self.qparams.get("ppn", 1)

    def set_mpi_ncpus(self, mpi_ncpus):
        """Set the number of CPUs used for MPI."""
        self.qparams["nodes"] = 1
        self.qparams["ppn"] = mpi_ncpus


    def increase_nodes(self, factor):
        base_increase = 1
        new_nodes = self.qparams['nodes'] + factor * base_increase
        if new_nodes < self.limits['max_nodes']:
            self.qparams['nodes'] = new_nodes
            return True
        else:
            logger.warning('increasing cpus reached the limit')
            return False

    def increase_resources(self):
        """
        Method to generally increase resources. On typical large machines we only increas cpu's since we use all
        mem per cpu per core
        """
        if self.increase_nodes(1):
            return True
        else:
            return False

class SGEAdapter(AbstractQueueAdapter):
    """
    Adapter for Sun Grid Engine (SGE) task submission software.
    """
    QTYPE = "sge"

    QTEMPLATE = """\
#!/bin/bash

#$ -A $${account}
#$ -N $${job_name}
#$ -l h rt=$${walltime}
#$ -pe $${queue} $${ncpus}
#$ -cwd
#$ -j y
#$ -m n
#$ -e $${_qerr_path}
#$ -o $${_qout_path}
#$ -S /bin/bash
"""
    @property
    def mpi_procs(self):
        """Number of CPUs used for MPI."""
        return self.qparams.get("ncpus", 1) 
                                                    
    def set_mpi_procs(self, mpi_procs):
        """Set the number of CPUs used for MPI."""
        self.qparams["ncpus"] = mpi_procs

    def set_omp_threads(self, omp_threads):
        """Set the number of OpenMP threads."""
        self.omp_env["OMP_NUM_THREADS"] = omp_threads
        warnings.warn("set_omp_threads not availabe for %s" % self.__class__.__name__)

    def set_mem_per_cpu(self, mem_mb):
        """Set the memory per CPU in Megabytes"""
        raise NotImplementedError("")
        #self.qparams["mem_per_cpu"] = mem_mb
        ## Remove mem if it's defined.
        #self.qparams.pop("mem", None)

    def cancel(self, job_id):
        return os.system("qdel %d" % job_id)

    def submit_to_queue(self, script_file):
        """Submit a job script to the queue."""
        if not os.path.exists(script_file):
            raise self.Error('Cannot find script file located at: {}'.format(script_file))

        # submit the job
        try:
            cmd = ['qsub', script_file]
            process = Popen(cmd, stdout=PIPE, stderr=PIPE)
            process.wait()

            # grab the returncode. SGE returns 0 if the job was successful
            if process.returncode == 0:
                try:
                    # output should of the form 
                    # Your job 1659048 ("NAME_OF_JOB") has been submitted 
                    queue_id = int(process.stdout.read().split(' ')[2])
                    logger.info('Job submission was successful and queue_id is {}'.format(queue_id))

                except:
                    # probably error parsing job code
                    logger.warning("Could not parse job id following qsub...")
                    queue_id = None

                finally:
                    return process, queue_id

            else:
                # some qsub error, e.g. maybe wrong queue specified, don't have permission to submit, etc...
                msg = ('Error in job submission with PBS file {f} and cmd {c}\n'.format(f=script_file, c=cmd) + 
                       'The error response reads: {}'.format(process.stderr.read()))
                raise self.Error(msg)

        except:
            # random error, e.g. no qsub on machine!
            raise self.Error("Running qsub caused an error...")

    def get_njobs_in_queue(self, username=None):
        # Initialize username
        if username is None:
            username = getpass.getuser()

        # run qstat
        qstat = Command(['qstat', '-u', username]).run(timeout=5)

        # parse the result
        if qstat.status == 0:
            # lines should contain username
            # count lines that include the username in it

            # TODO: only count running or queued jobs. or rather, *don't* count jobs that are 'C'.
            outs = qstat.output.split('\n')
            njobs = len([line.split() for line in outs if username in line])
            logger.info('The number of jobs currently in the queue is: {}'.format(njobs))

            return njobs

        # there's a problem talking to qstat server?
        err_msg = ('Error trying to get the number of jobs in the queue using qstat service\n' + 
                   'The error response reads: {}'.format(qstat.error))
        logger.critical(err_msg)

        return None

    def exclude_nodes(self, nodes):
        """
        Method to exclude nodes in the calculation
        """
        raise NotImplementedError("exclude_nodes")
                                                                         
    def increase_mem(self, factor):
        """
        Method to increase the amount of memory asked for, by factor.
        """
        raise NotImplementedError("increase_mem")
                                                                         
    def increase_time(self, factor):
        """
        Method to increase the available wall time asked for, by factor.
        """
        raise NotImplementedError("increase_time")

    def increase_cpus(self, factor):
        raise NotImplementedError("increase_cpus")


class MOABAdapter(AbstractQueueAdapter):
    """https://computing.llnl.gov/tutorials/moab/"""
    QTYPE = "moab"

    QTEMPLATE = """\
#!/bin/bash

#MSUB -a $${eligible_date}
#MSUB -A $${account}
#MSUB -c $${checkpoint_interval}
#MSUB -l feature=$${feature}
#MSUB -l gres=$${gres}
#MSUB -l nodes=$${nodes}
#MSUB -l partition=$${partition}
#MSUB -l procs=$${procs}
#MSUB -l ttc=$${ttc}
#MSUB -l walltime=$${walltime}
#MSUB -l $${resources}
#MSUB -p $${priority}
#MSUB -q $${queue}
#MSUB -S $${shell}
#MSUB -N $${job_name}
#MSUB -v $${variable_list}

#MSUB -o $${_qout_path}
#MSUB -e $${_qerr_path}
"""

    @property
    def mpi_procs(self):
        """Number of CPUs used for MPI."""
        return self.qparams.get("procs", 1)

    def set_mpi_procs(self, mpi_procs):
        """Set the number of CPUs used for MPI."""
        self.qparams["procs"] = mpi_procs

    def set_omp_threads(self, omp_threads):
        """Set the number of OpenMP threads."""
        self.omp_env["OMP_NUM_THREADS"] = omp_threads

    def cancel(self, job_id):
        return os.system("canceljob %d" % job_id)

    def submit_to_queue(self, script_file, submit_err_file="sbatch.err"):
        """Submit a job script to the queue."""
        if not os.path.exists(script_file):
            raise self.Error('Cannot find script file located at: {}'.format(script_file))

        submit_err_file = os.path.join(os.path.dirname(script_file), submit_err_file)

        # submit the job
        try:
            cmd = ['msub', script_file]
            process = Popen(cmd, stdout=PIPE, stderr=PIPE)
            # write the err output to file, a error parser may read it and a fixer may know what to do ...

            with open(submit_err_file, mode='w') as f:
                f.write('msub submit process stderr:')
                f.write(str(process.stderr.read()))
                f.write('qparams:')
                f.write(str(self.qparams))

            process.wait()

            # grab the returncode. MOAB returns 0 if the job was successful
            if process.returncode == 0:
                try:
                    # output should be the queue_id
                    queue_id = int(process.stdout.read().split()[0])
                    logger.info('Job submission was successful and queue_id is {}'.format(queue_id))
                except:
                    # probably error parsing job code
                    queue_id = None
                    logger.warning('Could not parse job id following msub...')

                finally:
                    return process, queue_id

            else:
                # some qsub error, e.g. maybe wrong queue specified, don't have permission to submit, etc...
                err_msg = ("Error in job submission with MOAB file {f} and cmd {c}\n".format(f=script_file, c=cmd) + 
                           "The error response reads: {c}".format(c=process.stderr.read()))
                raise self.Error(err_msg)

        except Exception as details:
            msg = 'Error while submitting job:\n' + str(details)
            logger.critical(msg)
            with open(submit_err_file, mode='a') as f:
                f.write(msg)

            try:
                print('sometimes we land here, no idea what is happening ... Michiel')
                print("details:\n", details, "cmd\n", cmd, "\nprocess.returcode:", process.returncode)
            except:
                pass

            # random error, e.g. no qsub on machine!
            raise self.Error('Running msub caused an error...')

    def get_njobs_in_queue(self, username=None):
        if username is None:
            username = getpass.getuser()

        cmd = ['showq', '-s -u', username]
        process = Popen(cmd, shell=False, stdout=PIPE)
        process.wait()

        # parse the result
        if process.returncode == 0:
            # lines should have this form:
            ## 
            ## active jobs: N  eligible jobs: M  blocked jobs: P
            ##
            ## Total job:  1
            ##
            # Split the output string and return the last element.

            outs = process.stdout.readlines()
            njobs = int(outs.split()[-1])
            logger.info('The number of jobs currently in the queue is: {}'.format(njobs))
            return njobs

        # there's a problem talking to squeue server?
        err_msg = ('Error trying to get the number of jobs in the queue using showq service' + 
                   'The error response reads: {}'.format(process.stderr.read()))
        logger.critical(err_msg)

        return None
    
    def exclude_nodes(self, nodes):
        raise NotImplementedError("exclude_nodes")
                                                                         
    def increase_mem(self, factor):
        raise NotImplementedError("increase_mem")
                                                                         
    def increase_time(self, factor):
        raise NotImplementedError("increase_time")

    def increase_cpus(self, factor):
        raise NotImplementedError("increase_cpus")
        
    def set_mem_per_cpu(self, factor):
        raise NotImplementedError("set_mem_per_cpu")


class QScriptTemplate(string.Template):
    delimiter = '$$'

<|MERGE_RESOLUTION|>--- conflicted
+++ resolved
@@ -300,13 +300,9 @@
     """Return the concrete `Adapter` class from a string."""
     return {"shell": ShellAdapter,
             "slurm": SlurmAdapter,
-<<<<<<< HEAD
             "pbs": PbsProAdapter,   # TODO Remove
             "pbspro": PbsProAdapter,
-=======
-            "pbs": PbsAdapter,
             "pbsold": PbsOldAdapter,
->>>>>>> 910170d3
             "sge": SGEAdapter,
             "moab": MOABAdapter,
             }[qtype.lower()]
@@ -1015,11 +1011,6 @@
 #PBS -l select=$${select}:ncpus=$${ncpus}:vmem=$${vmem}mb:mpiprocs=$${mpiprocs}:ompthreads=$${ompthreads}
 #PBS -l pvmem=$${pvmem}mb
 #PBS -r y
-<<<<<<< HEAD
-=======
-####PBS -l mppwidth=$${mppwidth}
-####PBS -l nodes=$${nodes}:ppn=$${ppn}
->>>>>>> 910170d3
 #PBS -o $${_qout_path}
 #PBS -e $${_qerr_path}
 """
@@ -1260,7 +1251,7 @@
     #        return False
 
 
-class PbsOldAdapter(PbsAdapter):
+class PbsOldAdapter(PbsProAdapter):
 
     QTYPE = "pbsold"
 
