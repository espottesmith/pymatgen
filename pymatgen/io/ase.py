# coding: utf-8
# Copyright (c) Pymatgen Development Team.
# Distributed under the terms of the MIT License.
"""
This module provides conversion between the Atomic Simulation Environment
Atoms object and pymatgen Structure objects.
"""


__author__ = "Shyue Ping Ong"
__copyright__ = "Copyright 2012, The Materials Project"
__version__ = "1.0"
__maintainer__ = "Shyue Ping Ong"
__email__ = "shyuep@gmail.com"
__date__ = "Mar 8, 2012"

<<<<<<< HEAD
from pymatgen.core.structure import Structure, Molecule
=======
from pymatgen.core.structure import Molecule, Structure
>>>>>>> 7513965f

try:
    from ase import Atoms
    ase_loaded = True
except ImportError:
    ase_loaded = False


class AseAtomsAdaptor:
    """
    Adaptor serves as a bridge between ASE Atoms and pymatgen objects.
    """

    @staticmethod
    def get_atoms(structure, **kwargs):
        """
        Returns ASE Atoms object from pymatgen structure or molecule.

        Args:
            structure: pymatgen.core.structure.Structure or pymatgen.core.structure.Molecule
            **kwargs: other keyword args to pass into the ASE Atoms constructor

        Returns:
            ASE Atoms object
        """
        if not structure.is_ordered:
            raise ValueError("ASE Atoms only supports ordered structures")
        if not ase_loaded:
            raise ImportError("AseAtomsAdaptor requires ase package.\n"
                              "Use `pip install ase` or `conda install ase -c conda-forge`")
        symbols = [str(site.specie.symbol) for site in structure]
        positions = [site.coords for site in structure]
        if hasattr(structure, "lattice"):
            cell = structure.lattice.matrix
            pbc = True
        else:
            cell = None
            pbc = None
        return Atoms(symbols=symbols, positions=positions, pbc=pbc, cell=cell,
                     **kwargs)

    @staticmethod
    def get_structure(atoms, cls=None):
        """
        Returns pymatgen structure from ASE Atoms.

        Args:
            atoms: ASE Atoms object
            cls: The Structure class to instantiate (defaults to pymatgen structure)

        Returns:
            Equivalent pymatgen.core.structure.Structure
        """
        symbols = atoms.get_chemical_symbols()
        positions = atoms.get_positions()
        lattice = atoms.get_cell()

        cls = Structure if cls is None else cls
        return cls(lattice, symbols, positions,
                   coords_are_cartesian=True)

<<<<<<< HEAD

class AseAtomsMoleculeAdaptor:
    """
    Adaptor serves as a bridge between ASE Atoms and pymatgen molecule.
    """

    @staticmethod
    def get_atoms(molecule, **kwargs):
        """
        Returns ASE Atoms object from pymatgen molecule.

        Args:
            molecule: pymatgen.core.structure.Molecule
            **kwargs: other keyword args to pass into the ASE Atoms constructor

        Returns:
            ASE Atoms object
        """
        symbols = [str(site.specie.symbol) for site in molecule]
        positions = [site.coords for site in molecule]
        return Atoms(symbols=symbols, positions=positions, **kwargs)

=======
>>>>>>> 7513965f
    @staticmethod
    def get_molecule(atoms, cls=None):
        """
        Returns pymatgen molecule from ASE Atoms.

        Args:
            atoms: ASE Atoms object
<<<<<<< HEAD
            cls: The Structure class to instantiate (defaults to pymatgen molecule)
=======
            cls: The Molecule class to instantiate (defaults to pymatgen molecule)
>>>>>>> 7513965f

        Returns:
            Equivalent pymatgen.core.structure.Molecule
        """
        symbols = atoms.get_chemical_symbols()
        positions = atoms.get_positions()

        cls = Molecule if cls is None else cls
<<<<<<< HEAD
        return cls(symbols, positions, coords_are_cartesian=True)
=======
        return cls(symbols, positions)
>>>>>>> 7513965f
<|MERGE_RESOLUTION|>--- conflicted
+++ resolved
@@ -14,11 +14,7 @@
 __email__ = "shyuep@gmail.com"
 __date__ = "Mar 8, 2012"
 
-<<<<<<< HEAD
 from pymatgen.core.structure import Structure, Molecule
-=======
-from pymatgen.core.structure import Molecule, Structure
->>>>>>> 7513965f
 
 try:
     from ase import Atoms
@@ -80,7 +76,6 @@
         return cls(lattice, symbols, positions,
                    coords_are_cartesian=True)
 
-<<<<<<< HEAD
 
 class AseAtomsMoleculeAdaptor:
     """
@@ -103,8 +98,6 @@
         positions = [site.coords for site in molecule]
         return Atoms(symbols=symbols, positions=positions, **kwargs)
 
-=======
->>>>>>> 7513965f
     @staticmethod
     def get_molecule(atoms, cls=None):
         """
@@ -112,11 +105,7 @@
 
         Args:
             atoms: ASE Atoms object
-<<<<<<< HEAD
             cls: The Structure class to instantiate (defaults to pymatgen molecule)
-=======
-            cls: The Molecule class to instantiate (defaults to pymatgen molecule)
->>>>>>> 7513965f
 
         Returns:
             Equivalent pymatgen.core.structure.Molecule
@@ -125,8 +114,4 @@
         positions = atoms.get_positions()
 
         cls = Molecule if cls is None else cls
-<<<<<<< HEAD
-        return cls(symbols, positions, coords_are_cartesian=True)
-=======
-        return cls(symbols, positions)
->>>>>>> 7513965f
+        return cls(symbols, positions, coords_are_cartesian=True)