# coding: utf-8
# Copyright (c) Pymatgen Development Team.
# Distributed under the terms of the MIT License.


import logging
import numpy as np
from monty.json import MSONable
from monty.io import zopen
from pymatgen.core import Molecule
from pymatgen.analysis.graphs import MoleculeGraph
from pymatgen.analysis.local_env import CovalentBondNN
from .utils import read_table_pattern, read_pattern, lower_and_check_unique

# Classes for reading/manipulating/writing QChem ouput files.


__author__ = "Brandon Wood, Samuel Blau, Shyam Dwaraknath, Julian Self, " \
             "Evan Spotte-Smith"
__copyright__ = "Copyright 2018, The Materials Project"
__version__ = "0.1"
__email__ = "b.wood@berkeley.edu"
__credits__ = "Xiaohui Qu"

logger = logging.getLogger(__name__)


class QCInput(MSONable):
    """
    An object representing a QChem input file. QCInput attributes represent different sections of a QChem input file.
    To add a new section one needs to modify __init__, __str__, from_sting and add staticmethods
    to read and write the new section i.e. section_template and read_section. By design, there is very little (or no)
    checking that input parameters conform to the appropriate QChem format, this responsible lands on the user or a
    separate error handling software.

    Args:
        molecule (pymatgen Molecule object or "read"):
            Input molecule. molecule can be set as either a pymatgen Molecule object or as the str "read".
            "read" can be used in multi_job QChem input files where the molecule is read in from the
            previous calculation.
        rem (dict):
            A dictionary of all the input parameters for the rem section of QChem input file.
            Ex. rem = {'method': 'rimp2', 'basis': '6-31*G++' ... }
        opt (dict of lists):
            A dictionary of opt sections, where each opt section is a key and the corresponding
            values are a list of strings. Stings must be formatted as instructed by the QChem manual.
            The different opt sections are: CONSTRAINT, FIXED, DUMMY, and CONNECT
            Ex. opt = {"CONSTRAINT": ["tors 2 3 4 5 25.0", "tors 2 5 7 9 80.0"], "FIXED": ["2 XY"]}
    """

    def __init__(self, molecule, rem, opt=None, pcm=None, solvent=None, smx=None):
        self.molecule = molecule
        self.rem = lower_and_check_unique(rem)
        self.opt = opt
        self.pcm = lower_and_check_unique(pcm)
        self.solvent = lower_and_check_unique(solvent)
        self.smx = lower_and_check_unique(smx)

        # Make sure molecule is valid

        if isinstance(self.molecule, str):
            self.molecule = self.molecule.lower()
            if self.molecule != "read":
                raise ValueError(
                    'The only acceptable text value for molecule is "read"')

        # Allows for multiple molecules, which is necessary for fsm jobs
        elif isinstance(self.molecule, dict):
            # Make sure that dict has proper keys
            if not ("reactants" in self.molecule
                    and "products" in self.molecule):
                raise ValueError("Molecule dictionaries must include two keys, "
                                 "'reactants' and 'products', the values of "
                                 "which are lists of pymatgen Molecule objects.")

            # Make sure that all entries are actually Molecule objects
            try:
                mols = self.molecule["reactants"] + self.molecule["products"]

                for mol in mols:
                    if not isinstance(mol, Molecule):
                        raise ValueError("All entries in molecule "
                                         "dictionaries must be lists of "
                                         "pymatgen Molecule objects.")

            except TypeError:
                raise ValueError("Molecule dictionaries must include two "
                                 "keys, 'reactants' and 'products', the "
                                 "values of which are lists of pymatgen "
                                 "Molecule objects.")

            # Make sure that reactants and products are identical
            rct_len = sum(len(m) for m in self.molecule["reactants"])
            rct_spec = list()

            for rct in self.molecule["reactants"]:
                for site in rct.sites:
                    rct_spec.append(str(site.specie))

            pro_len = sum(len(m) for m in self.molecule["products"])
            pro_spec = list()

            for pro in self.molecule["products"]:
                for site in pro.sites:
                    pro_spec.append(str(site.specie))

            if rct_len != pro_len or rct_spec != pro_spec:
                raise ValueError("Reactants and products are not identical.")

        elif not isinstance(self.molecule, Molecule):
            raise ValueError(
                "The molecule must either be the string 'read', a pymatgen "
                "Molecule object, or a dictionary of lists of Molecule objects "
                "with two keys, 'reactants' and 'products'."
            )

        # Make sure rem is valid:
        #   - Has a basis
        #   - Has a method or DFT exchange functional
        #   - Has a valid job_type or jobtype

        valid_job_types = [
<<<<<<< HEAD
            "opt", "optimization", "sp", "freq", "frequency", "nmr", "fsm", "ts"
=======
            "opt", "optimization", "sp", "freq", "frequency", "force", "nmr"
>>>>>>> 854389d2
        ]

        if "basis" not in self.rem:
            raise ValueError("The rem dictionary must contain a 'basis' entry")
        if "method" not in self.rem:
            if "exchange" not in self.rem:
                raise ValueError(
                    "The rem dictionary must contain either a 'method' entry or an 'exchange' entry"
                )
        if "job_type" not in self.rem:
            raise ValueError(
                "The rem dictionary must contain a 'job_type' entry")
        if self.rem.get("job_type").lower() not in valid_job_types:
            raise ValueError(
                "The rem dictionary must contain a valid 'job_type' entry")

        # Still to do:
        #   - Check that the method or functional is valid
        #   - Check that basis is valid
        #   - Check that basis is defined for all species in the molecule
        #   - Validity checks specific to job type?
        #   - Check OPT and PCM sections?

    def __str__(self):
        combined_list = list()
        # molecule section
        if isinstance(self.molecule, dict):
            combined_list.append(self.multi_molecule_template(self.molecule))
        else:
            combined_list.append(self.molecule_template(self.molecule))
        combined_list.append("")
        # rem section
        combined_list.append(self.rem_template(self.rem))
        combined_list.append("")
        # opt section
        if self.opt:
            combined_list.append(self.opt_template(self.opt))
            combined_list.append("")
        # pcm section
        if self.pcm:
            combined_list.append(self.pcm_template(self.pcm))
            combined_list.append("")
        # solvent section
        if self.solvent:
            combined_list.append(self.solvent_template(self.solvent))
            combined_list.append("")
        if self.smx:
            combined_list.append(self.smx_template(self.smx))
            combined_list.append("")
        return '\n'.join(combined_list)

    @staticmethod
    def multi_job_string(job_list):
        multi_job_string = str()
        for i, job_i in enumerate(job_list):
            if i < len(job_list) - 1:
                multi_job_string += job_i.__str__() + "\n@@@\n\n"
            else:
                multi_job_string += job_i.__str__()
        return multi_job_string

    @classmethod
    def from_string(cls, string):
        sections = cls.find_sections(string)
        molecule = cls.read_molecule(string)
        rem = cls.read_rem(string)
        # only molecule and rem are necessary everything else is checked
        opt = None
        pcm = None
        solvent = None
        smx = None
        if "opt" in sections:
            opt = cls.read_opt(string)
        if "pcm" in sections:
            pcm = cls.read_pcm(string)
        if "solvent" in sections:
            solvent = cls.read_solvent(string)
        if "smx" in sections:
            smx = cls.read_smx(string)
        return cls(molecule, rem, opt=opt, pcm=pcm, solvent=solvent, smx=smx)

    def write_file(self, filename):
        with zopen(filename, 'wt') as f:
            f.write(self.__str__())

    @staticmethod
    def write_multi_job_file(job_list, filename):
        with zopen(filename, 'wt') as f:
            f.write(QCInput.multi_job_string(job_list))

    @staticmethod
    def from_file(filename):
        with zopen(filename, 'rt') as f:
            return QCInput.from_string(f.read())

    @classmethod
    def from_multi_jobs_file(cls, filename):
        # returns a list of QCInput objects
        with zopen(filename, 'rt') as f:
            # the delimiter between QChem jobs is @@@
            multi_job_strings = f.read().split("@@@")
            # list of individual QChem jobs
            input_list = [cls.from_string(i) for i in multi_job_strings]
            return input_list

    @staticmethod
    def molecule_template(molecule):
        # todo: add ghost atoms
        mol_list = list()
        mol_list.append("$molecule")
        if isinstance(molecule, str):
            if molecule == "read":
                mol_list.append(" read")
            else:
                raise ValueError('The only acceptable text value for molecule is "read"')
        else:
            mol_list.append(" {charge} {spin_mult}".format(
                charge=int(molecule.charge),
                spin_mult=molecule.spin_multiplicity))
            for site in molecule.sites:
                mol_list.append(
                    " {atom}     {x: .10f}     {y: .10f}     {z: .10f}".format(
                        atom=site.species_string, x=site.x, y=site.y,
                        z=site.z))
        mol_list.append("$end")
        return '\n'.join(mol_list)

    @staticmethod
    def multi_molecule_template(molecule):
        mol_list = list()
        mol_list.append("$molecule")

        # Make sure molecules are sufficiently separated
        reactants = list()
        products = list()
        for rct in molecule["reactants"]:
            reactants.append(rct.get_centered_molecule())
        for pro in molecule["products"]:
            products.append(pro.get_centered_molecule())

        rct_dist_sum = 0
        pro_dist_sum = 0
        for rct in reactants:
            diameter = np.max(rct.distance_matrix)
            if rct_dist_sum > 0:
                rct.translate_sites(vector=np.array([rct_dist_sum + diameter + 1
                                                     for _ in range(3)]))
            rct_dist_sum += diameter + 1

        for pro in products:
            diameter = np.max(pro.distance_matrix)
            if pro_dist_sum > 0:
                pro.translate_sites(vector=np.array([pro_dist_sum + diameter + 1
                                                     for _ in range(3)]))

        total_charge = int(sum([mol.charge for mol in products]))
        total_spin = sum([mol.spin_multiplicity for mol in products])
        mol_list.append(" {charge} {spin_mult}".format(
            charge=total_charge,
            spin_mult=total_spin))
        for rct in reactants:
            for site in rct.sites:
                mol_list.append(
                    " {atom}     {x: .10f}     {y: .10f}     {z: .10f}".format(
                        atom=site.species_string, x=site.x, y=site.y,
                        z=site.z))
        mol_list.append(" ****")
        for pro in products:
            for site in pro.sites:
                mol_list.append(
                    " {atom}     {x: .10f}     {y: .10f}     {z: .10f}".format(
                        atom=site.species_string, x=site.x, y=site.y,
                        z=site.z))
        mol_list.append("$end")
        return '\n'.join(mol_list)

    @staticmethod
    def rem_template(rem):
        rem_list = list()
        rem_list.append("$rem")
        for key, value in rem.items():
            rem_list.append("   {key} = {value}".format(key=key, value=value))
        rem_list.append("$end")
        return '\n'.join(rem_list)

    @staticmethod
    def opt_template(opt):
        opt_list = list()
        opt_list.append("$opt")
        # loops over all opt sections
        for key, value in opt.items():
            opt_list.append("{section}".format(section=key))
            # loops over all values within the section
            for i in value:
                opt_list.append("   {val}".format(val=i))
            opt_list.append("END{section}".format(section=key))
            opt_list.append("")
        # this deletes the empty space after the last section
        del opt_list[-1]
        opt_list.append("$end")
        return '\n'.join(opt_list)

    @staticmethod
    def pcm_template(pcm):
        pcm_list = list()
        pcm_list.append("$pcm")
        for key, value in pcm.items():
            pcm_list.append("   {key} {value}".format(key=key, value=value))
        pcm_list.append("$end")
        return '\n'.join(pcm_list)

    @staticmethod
    def solvent_template(solvent):
        solvent_list = list()
        solvent_list.append("$solvent")
        for key, value in solvent.items():
            solvent_list.append("   {key} {value}".format(
                key=key, value=value))
        solvent_list.append("$end")
        return '\n'.join(solvent_list)

    @staticmethod
    def smx_template(smx):
        smx_list = list()
        smx_list.append("$smx")
        for key, value in smx.items():
            if value == "tetrahydrofuran":
                smx_list.append("   {key} {value}".format(
                    key=key, value="thf"))
            else:
                smx_list.append("   {key} {value}".format(
                    key=key, value=value))
        smx_list.append("$end")
        return '\n'.join(smx_list)

    @staticmethod
    def find_sections(string):
        patterns = {"sections": r"^\s*?\$([a-z]+)", "multiple_jobs": r"(@@@)"}
        matches = read_pattern(string, patterns)
        # list of the sections present
        sections = [val[0] for val in matches["sections"]]
        # remove end from sections
        sections = [sec for sec in sections if sec != 'end']
        # this error should be replaced by a multi job read function when it is added
        if "multiple_jobs" in matches.keys():
            raise ValueError(
                "Output file contains multiple qchem jobs please parse separately"
            )
        if "molecule" not in sections:
            raise ValueError("Output file does not contain a molecule section")
        if "rem" not in sections:
            raise ValueError("Output file does not contain a rem section")
        return sections

    @classmethod
    def read_molecule(cls, string):
        charge = None
        spin_mult = None
        patterns = {
            "read": r"^\s*\$molecule\n\s*(read)",
            "break": r"\s*\*{4}",
            "charge": r"^\s*\$molecule\n\s*((?:\-)*\d+)\s+\d",
            "spin_mult": r"^\s*\$molecule\n\s(?:\-)*\d+\s*(\d)"
        }
        matches = read_pattern(string, patterns)
        if "read" in matches.keys():
            return "read"
        if "break" in matches.keys():
            return cls.read_multi_molecule(string)
        if "charge" in matches.keys():
            charge = float(matches["charge"][0][0])
        if "spin_mult" in matches.keys():
            spin_mult = int(matches["spin_mult"][0][0])
        header = r"^\s*\$molecule\n\s*(?:\-)*\d+\s*\d"
        row = r"\s*((?i)[a-z]+)\s+([\d\-\.]+)\s+([\d\-\.]+)\s+([\d\-\.]+)"
        footer = r"^\$end"
        mol_table = read_table_pattern(
            string,
            header_pattern=header,
            row_pattern=row,
            footer_pattern=footer)
        species = [val[0] for val in mol_table[0]]
        coords = [[float(val[1]), float(val[2]),
                   float(val[3])] for val in mol_table[0]]
        mol = Molecule(
            species=species,
            coords=coords,
            charge=charge,
            spin_multiplicity=spin_mult)
        return mol

    @staticmethod
    def read_multi_molecule(string):
        mol = dict()

        # NOTE: We avoid the issue of spin multiplicity assignment
        patterns = {
            "charge": r"^\s*\$molecule\n\s*((?:\-)*\d+)\s+\d",
        }

        header_rct = r"^\s*\$molecule\n\s*(?:\-)*\d+\s*\d"
        header_pro = r"^\s*\$molecule\s*"
        row = r"\s*((?i)[a-z]+)\s+([\d\-\.]+)\s+([\d\-\.]+)\s+([\d\-\.]+)"
        footer = r"^\$end\s*"

        # Split string into reactants and products
        string = string.replace(" ****", "$end\n****\n$molecule")
        strings = string.split("\n****\n")
        rct_string = strings[0]
        pro_string = strings[1]

        # Parse reactant molecule(s)
        charge_rct = None
        matches_rct = read_pattern(rct_string, patterns)
        if "charge" in matches_rct.keys():
            charge_rct = int(matches_rct["charge"][0][0])
        rct_table = read_table_pattern(
            rct_string,
            header_pattern=header_rct,
            row_pattern=row,
            footer_pattern=footer)
        species_rct = [val[0] for val in rct_table[0]]
        coords_rct = [[float(val[1]), float(val[2]),
                   float(val[3])] for val in rct_table[0]]

        rct_mol = Molecule(
            species=species_rct,
            coords=coords_rct,
            charge=charge_rct)
        rct_mg = MoleculeGraph.with_local_env_strategy(rct_mol, CovalentBondNN(),
                                                       reorder=False,
                                                       extend_structure=False)

        mol["reactants"] = [r.molecule for r
                            in rct_mg.get_disconnected_fragments()]

        charge_pro = charge_rct
        pro_table = read_table_pattern(
            pro_string,
            header_pattern=header_pro,
            row_pattern=row,
            footer_pattern=footer)
        species_pro = [val[0] for val in pro_table[0]]
        coords_pro = [[float(val[1]), float(val[2]),
                       float(val[3])] for val in pro_table[0]]

        pro_mol = Molecule(
            species=species_pro,
            coords=coords_pro,
            charge=charge_pro)
        pro_mg = MoleculeGraph.with_local_env_strategy(pro_mol, CovalentBondNN(),
                                                       reorder=False,
                                                       extend_structure=False)
        mol["products"] = [p.molecule for p in pro_mg.get_disconnected_fragments()]

        return mol

    @staticmethod
    def read_rem(string):
        header = r"^\s*\$rem"
        row = r"\s*([a-zA-Z\_]+)\s*=?\s*(\S+)"
        footer = r"^\s*\$end"
        rem_table = read_table_pattern(
            string,
            header_pattern=header,
            row_pattern=row,
            footer_pattern=footer)
        rem = {key: val for key, val in rem_table[0]}
        return rem

    @staticmethod
    def read_opt(string):
        patterns = {
            "CONSTRAINT": r"^\s*CONSTRAINT",
            "FIXED": r"^\s*FIXED",
            "DUMMY": r"^\s*DUMMY",
            "CONNECT": r"^\s*CONNECT"
        }
        opt_matches = read_pattern(string, patterns)
        opt_sections = [key for key in opt_matches.keys()]
        opt = {}
        if "CONSTRAINT" in opt_sections:
            c_header = r"^\s*CONSTRAINT\n"
            c_row = r"(\w.*)\n"
            c_footer = r"^\s*ENDCONSTRAINT\n"
            c_table = read_table_pattern(
                string,
                header_pattern=c_header,
                row_pattern=c_row,
                footer_pattern=c_footer)
            opt["CONSTRAINT"] = [val[0] for val in c_table[0]]
        if "FIXED" in opt_sections:
            f_header = r"^\s*FIXED\n"
            f_row = r"(\w.*)\n"
            f_footer = r"^\s*ENDFIXED\n"
            f_table = read_table_pattern(
                string,
                header_pattern=f_header,
                row_pattern=f_row,
                footer_pattern=f_footer)
            opt["FIXED"] = [val[0] for val in f_table[0]]
        if "DUMMY" in opt_sections:
            d_header = r"^\s*DUMMY\n"
            d_row = r"(\w.*)\n"
            d_footer = r"^\s*ENDDUMMY\n"
            d_table = read_table_pattern(
                string,
                header_pattern=d_header,
                row_pattern=d_row,
                footer_pattern=d_footer)
            opt["DUMMY"] = [val[0] for val in d_table[0]]
        if "CONNECT" in opt_sections:
            cc_header = r"^\s*CONNECT\n"
            cc_row = r"(\w.*)\n"
            cc_footer = r"^\s*ENDCONNECT\n"
            cc_table = read_table_pattern(
                string,
                header_pattern=cc_header,
                row_pattern=cc_row,
                footer_pattern=cc_footer)
            opt["CONNECT"] = [val[0] for val in cc_table[0]]
        return opt

    @staticmethod
    def read_pcm(string):
        header = r"^\s*\$pcm"
        row = r"\s*([a-zA-Z\_]+)\s+(\S+)"
        footer = r"^\s*\$end"
        pcm_table = read_table_pattern(
            string,
            header_pattern=header,
            row_pattern=row,
            footer_pattern=footer)
        if pcm_table == []:
            print(
                "No valid PCM inputs found. Note that there should be no '=' chracters in PCM input lines."
            )
            return {}
        else:
            pcm = {key: val for key, val in pcm_table[0]}
            return pcm

    @staticmethod
    def read_solvent(string):
        header = r"^\s*\$solvent"
        row = r"\s*([a-zA-Z\_]+)\s+(\S+)"
        footer = r"^\s*\$end"
        solvent_table = read_table_pattern(
            string,
            header_pattern=header,
            row_pattern=row,
            footer_pattern=footer)
        if solvent_table == []:
            print(
                "No valid solvent inputs found. Note that there should be no '=' chracters in solvent input lines."
            )
            return {}
        else:
            solvent = {key: val for key, val in solvent_table[0]}
            return solvent

    @staticmethod
    def read_smx(string):
        header = r"^\s*\$smx"
        row = r"\s*([a-zA-Z\_]+)\s+(\S+)"
        footer = r"^\s*\$end"
        smx_table = read_table_pattern(
            string,
            header_pattern=header,
            row_pattern=row,
            footer_pattern=footer)
        if smx_table == []:
            print(
                "No valid smx inputs found. Note that there should be no '=' chracters in smx input lines."
            )
            return {}
        else:
            smx = {key: val for key, val in smx_table[0]}
            if smx["solvent"] == "tetrahydrofuran":
                smx["solvent"] = "thf"
            return smx<|MERGE_RESOLUTION|>--- conflicted
+++ resolved
@@ -120,11 +120,7 @@
         #   - Has a valid job_type or jobtype
 
         valid_job_types = [
-<<<<<<< HEAD
             "opt", "optimization", "sp", "freq", "frequency", "nmr", "fsm", "ts"
-=======
-            "opt", "optimization", "sp", "freq", "frequency", "force", "nmr"
->>>>>>> 854389d2
         ]
 
         if "basis" not in self.rem:
