--- conflicted
+++ resolved
@@ -320,8 +320,6 @@
             self._read_string_geometries()
             self._read_freezing_string_data()
 
-<<<<<<< HEAD
-=======
         self.data["growing_string_job"] = read_pattern(
             self.text, {
                 "key": r"(?i)\s*job(?:_)*type\s*(?:=)*\s*gsm"
@@ -331,7 +329,6 @@
             self._read_string_geometries()
             self._read_growing_string_data()
 
->>>>>>> c8d39b2c
         self.data["force_job"] = read_pattern(
             self.text, {
                 "key": r"(?i)\s*job(?:_)*type\s*(?:=)*\s*force"
@@ -1138,34 +1135,23 @@
 
         dirname = os.path.dirname(self.filename)
 
-<<<<<<< HEAD
-        vfile_parser = QCVFileParser(filename=os.path.join(dirname, "Vfile.txt"))
-        stringfile_parser = QCStringfileParser(filename=os.path.join(dirname, "stringfile.txt"))
-        perpgradfile_parser = QCPerpGradFileParser(filename=os.path.join(dirname,
-                                                                         "perp_grad_file.txt"))
-=======
         vfile_parser = QCVFileParser(filename=os.path.join(dirname, "Vfile.txt"), method="fsm")
         stringfile_parser = QCStringfileParser(filename=os.path.join(dirname, "stringfile.txt"))
         perpgradfile_parser = QCPerpGradFileParser(filename=os.path.join(dirname,
                                                                          "perp_grad_file.txt"),
                                                    method="fsm")
->>>>>>> c8d39b2c
 
         self.data["string_num_images"] = vfile_parser.data["num_images"]
         self.data["string_energies"] = vfile_parser.data["image_energies"]
         self.data["string_relative_energies"] = vfile_parser.data["relative_energies"]
 
         self.data["string_geometries"] = stringfile_parser.data["geometries"]
-<<<<<<< HEAD
-        self.data["string_molecules"] = stringfile_parser.data["molecules"]
-=======
         self.data["string_molecules"] = list()
         string_mols = stringfile_parser.data["molecules"]
         for mol in string_mols:
             mol.set_charge_and_spin(charge=self.data.get("charge"),
                                     spin_multiplicity=self.data.get("multiplicity"))
             self.data["string_molecules"].append(mol)
->>>>>>> c8d39b2c
 
         self.data["string_absolute_distances"] = perpgradfile_parser.data["absolute_distances"]
         self.data["string_proportional_distances"] = perpgradfile_parser.data["proportional_distances"]
@@ -1177,8 +1163,6 @@
         self.data["string_max_energy"] = string_max_energy
         self.data["string_ts_guess"] = molecule_max_energy
 
-<<<<<<< HEAD
-=======
     def _read_growing_string_data(self):
         """
         Parses information from growing string method (GSM) calculation to predict the transition
@@ -1233,7 +1217,6 @@
         self.data["string_max_relative_energy"] = string_max_energy
         self.data["string_ts_guess"] = molecule_max_energy
 
->>>>>>> c8d39b2c
     def _read_force_data(self):
         self._read_gradients()
 
@@ -1585,139 +1568,6 @@
 
     def as_dict(self):
         d = dict()
-        d["data"] = self.data
-        d["text"] = self.text
-        d["filename"] = self.filename
-        return jsanitize(d, strict=True)
-
-
-class QCVFileParser:
-
-    def __init__(self, filename="Vfile.txt"):
-        self.filename = filename
-        self.data = dict()
-        self.text = str()
-
-        with zopen(filename, 'rt') as f:
-            self.text = f.read()
-
-        header_pattern = r"#\s+Energy\s+profile\s*"
-        row_pattern = r"\s*\d+\s+(?P<distance_abs>[0-9\.]+)\s+(?P<distance_prop>[01]\.[0-9]+)\s+(?P<energy_abs>[\-\.0-9]+)\s+(?P<energy_rel>[\-\.0-9]+)\s*"
-        footer_pattern = r""
-
-        temp_data = read_table_pattern(self.text,
-                                       header_pattern=header_pattern,
-                                       row_pattern=row_pattern,
-                                       footer_pattern=footer_pattern)
-
-        self.data["num_images"] = len(temp_data[0])
-        self.data["absolute_distances"] = list()
-        self.data["proportional_distances"] = list()
-        self.data["image_energies"] = list()
-        self.data["relative_energies"] = list()
-        for row in temp_data[0]:
-            self.data["absolute_distances"].append(float(row["distance_abs"]))
-            self.data["proportional_distances"].append(float(row["distance_prop"]))
-            self.data["image_energies"].append(float(row["energy_abs"]))
-            self.data["relative_energies"].append(float(row["energy_rel"]))
-
-    def as_dict(self):
-        d = {}
-        d["data"] = self.data
-        d["text"] = self.text
-        d["filename"] = self.filename
-        return jsanitize(d, strict=True)
-
-
-class QCStringfileParser:
-
-    def __init__(self, filename="stringfile.txt"):
-        self.filename = filename
-        self.data = dict()
-        self.text = str()
-
-        with zopen(filename, 'rt') as f:
-            self.text = f.read()
-
-        header_pattern = r"(?P<length>\d+)\s*\n\s*image\s+#\s+\d+\s+Energy\s+=\s+(?P<image_energy>[\-\.0-9]+)"
-
-        hp = re.compile(header_pattern)
-        first_row = hp.match(self.text)
-        length = int(first_row.groupdict()["length"])
-
-        row_pattern = r"\s*([a-zA-Z]+)\s*([\d\-\.]+)\s*([\d\-\.]+)\s*([\d\-\.]+)\s*"
-        footer_pattern = r""
-
-        temp_data = read_table_pattern_with_useful_header_footer(self.text,
-                                                                 header_pattern=header_pattern,
-                                                                 row_pattern=row_pattern,
-                                                                 footer_pattern=footer_pattern,
-                                                                 num_rows=length)
-        headers = temp_data["header"]
-        bodies = temp_data["body"]
-
-        self.data["length"] = int(headers[0]["length"])
-        self.data["num_images"] = len(headers)
-        self.data["image_energies"] = list()
-        for header in headers:
-            self.data["image_energies"].append(float(header["image_energy"]))
-
-        self.data["geometries"] = list()
-        self.data["molecules"] = list()
-        for body in bodies:
-            species = list()
-            geometry = np.zeros(shape=(len(body), 3), dtype=float)
-            for ii, entry in enumerate(body):
-                species += [entry[0]]
-                for jj in range(3):
-                    geometry[ii, jj] = float(entry[jj + 1])
-            self.data["species"] = species
-            self.data["geometries"].append(geometry)
-            self.data["molecules"].append(Molecule(species=species,
-                                                   coords=geometry))
-
-    def as_dict(self):
-        d = {}
-        d["data"] = self.data
-        d["text"] = self.text
-        d["filename"] = self.filename
-        return jsanitize(d, strict=True)
-
-
-class QCPerpGradFileParser:
-
-    def __init__(self, filename="perp_grad_file.txt"):
-        self.filename = filename
-        self.data = dict()
-        self.text = str()
-
-        with zopen(filename, 'rt') as f:
-            self.text = f.read()
-
-        header_pattern = r"\s*#\s*perp_grad\s+magnitudes\s*"
-        row_pattern = r"\s*\d+\s+(?P<distance_abs>[0-9\.]+)\s+(?P<distance_prop>[01]\.[0-9]+)\s+(?P<grad_mag>[\.\-na0-9]+)\s*"
-        footer_pattern = r""
-
-        temp_data = read_table_pattern(self.text,
-                                       header_pattern=header_pattern,
-                                       row_pattern=row_pattern,
-                                       footer_pattern=footer_pattern)
-
-        self.data["num_images"] = len(temp_data[0])
-        self.data["absolute_distances"] = list()
-        self.data["proportional_distances"] = list()
-        self.data["gradient_magnitudes"] = list()
-        for row in temp_data[0]:
-            if "nan" in row["grad_mag"]:
-                grad_mag = math.inf
-            else:
-                grad_mag = float(row["grad_mag"])
-            self.data["absolute_distances"].append(float(row["distance_abs"]))
-            self.data["proportional_distances"].append(float(row["distance_prop"]))
-            self.data["gradient_magnitudes"].append(grad_mag)
-
-    def as_dict(self):
-        d = {}
         d["data"] = self.data
         d["text"] = self.text
         d["filename"] = self.filename
