# coding: utf-8
# Copyright (c) Pymatgen Development Team.
# Distributed under the terms of the MIT License.

import re
import logging
import os
import numpy as np
import math
import copy

from monty.io import zopen
from monty.json import jsanitize
from monty.json import MSONable
from pymatgen.core import Molecule

from pymatgen.analysis.graphs import MoleculeGraph
from pymatgen.analysis.local_env import OpenBabelNN
import networkx as nx

try:
    import openbabel as ob

    have_babel = True
except ImportError:
    ob = None
    have_babel = False

from .utils import (read_table_pattern,
                    read_pattern,
                    read_table_pattern_with_useful_header_footer,
                    process_parsed_coords)

__author__ = "Samuel Blau, Brandon Wood, Shyam Dwaraknath"
__copyright__ = "Copyright 2018, The Materials Project"
__version__ = "0.1"

logger = logging.getLogger(__name__)


class QCOutput(MSONable):
    """
    Class to parse QChem output files.
    """

    def __init__(self, filename):
        """
        Args:
            filename (str): Filename to parse
        """
        self.filename = filename
        self.data = {}
        self.data["errors"] = []
        self.data["warnings"] = {}
        self.text = ""
        with zopen(filename, 'rt') as f:
            self.text = f.read()

        # Check if output file contains multiple output files. If so, print an error message and exit
        self.data["multiple_outputs"] = read_pattern(
            self.text, {
                "key": r"Job\s+\d+\s+of\s+(\d+)\s+"
            },
            terminate_on_match=True).get('key')
        if not (self.data.get('multiple_outputs') is None
                or self.data.get('multiple_outputs') == [['1']]):
            print(
                "ERROR: multiple calculation outputs found in file " +
                filename +
                ". Please instead call QCOutput.mulitple_outputs_from_file(QCOutput,'"
                + filename + "')")
            print("Exiting...")
            exit()

        # Parse the molecular details: charge, multiplicity,
        # species, and initial geometry.
        self._read_charge_and_multiplicity()
        if read_pattern(
                self.text, {
                    "key": r"Nuclear Repulsion Energy"
                },
                terminate_on_match=True).get('key') == [[]]:
            self._read_species_and_inital_geometry()

        # Check if calculation finished
        self.data["completion"] = read_pattern(
            self.text, {
                "key":
                    r"Thank you very much for using Q-Chem.\s+Have a nice day."
            },
            terminate_on_match=True).get('key')

        # If the calculation finished, parse the job time.
        if self.data.get('completion', []):
            temp_timings = read_pattern(
                self.text, {
                    "key":
                        r"Total job time\:\s*([\d\-\.]+)s\(wall\)\,\s*([\d\-\.]+)s\(cpu\)"
                }).get('key')
            if temp_timings is not None:
                self.data["walltime"] = float(temp_timings[0][0])
                self.data["cputime"] = float(temp_timings[0][1])
            else:
                self.data["walltime"] = None
                self.data["cputime"] = None

        # Check if calculation is unrestricted
        self.data["unrestricted"] = read_pattern(
            self.text, {
                "key":
                    r"A(?:n)*\sunrestricted[\s\w\-]+SCF\scalculation\swill\sbe"
            },
            terminate_on_match=True).get('key')

        # Check if calculation uses GEN_SCFMAN, multiple potential output formats
        self.data["using_GEN_SCFMAN"] = read_pattern(
            self.text, {
                "key": r"\s+GEN_SCFMAN: A general SCF calculation manager"
            },
            terminate_on_match=True).get('key')
        if not self.data["using_GEN_SCFMAN"]:
            self.data["using_GEN_SCFMAN"] = read_pattern(
                self.text, {
                    "key": r"\s+General SCF calculation program by"
                },
                terminate_on_match=True).get('key')

        # Check if the SCF failed to converge
        if read_pattern(
                self.text, {
                    "key": r"SCF failed to converge"
                },
                terminate_on_match=True).get('key') == [[]]:
            self.data["errors"] += ["SCF_failed_to_converge"]

        # Parse the SCF
        self._read_SCF()

        # Parse the Mulliken/ESP/RESP charges
        self._read_charges()

        # Check for various warnings
        self._detect_general_warnings()

        # Check to see if PCM or SMD are present
        self.data["solvent_method"] = None
        self.data["solvent_data"] = None
        if read_pattern(
                self.text, {
                    "key": r"solvent_method\s*=?\s*pcm"
                },
                terminate_on_match=True).get('key') == [[]]:
            self.data["solvent_method"] = "PCM"
        if read_pattern(
                self.text, {
                    "key": r"solvent_method\s*=?\s*smd"
                },
                terminate_on_match=True).get('key') == [[]]:
            self.data["solvent_method"] = "SMD"

        # Parse information specific to a solvent model
        if self.data["solvent_method"] == "PCM":
            self.data["solvent_data"] = {}
            temp_dielectric = read_pattern(
                self.text, {
                    "key": r"dielectric\s*([\d\-\.]+)"
                },
                terminate_on_match=True).get('key')
            self.data["solvent_data"]["PCM_dielectric"] = float(temp_dielectric[0][0])
            self._read_pcm_information()
        elif self.data["solvent_method"] == "SMD":
            if read_pattern(
                    self.text, {
                        "key": r"Unrecognized solvent"
                    },
                    terminate_on_match=True).get('key') == [[]]:
                if not self.data.get('completion', []):
                    self.data["errors"] += ["unrecognized_solvent"]
                else:
                    self.data["warnings"]["unrecognized_solvent"] = True
            self.data["solvent_data"] = {}
            temp_solvent = read_pattern(
                self.text, {
                    "key": r"\s[Ss]olvent:? ([a-zA-Z]+)"
                }).get('key')
            for val in temp_solvent:
                if val[0] != temp_solvent[0][0]:
                    if val[0] != "for":
                        self.data["warnings"]["SMD_two_solvents"] = str(temp_solvent[0][0]) + " and " + str(val[0])
                    else:
                        if "unrecognized_solvent" not in self.data["errors"] and "unrecognized_solvent" not in \
                                self.data["warnings"]:
                            self.data["warnings"]["questionable_SMD_parsing"] = True
            self.data["solvent_data"]["SMD_solvent"] = temp_solvent[0][0]
            self._read_smd_information()

        # Parse the final energy
        temp_final_energy = read_pattern(
            self.text, {
                "key": r"Final\senergy\sis\s+([\d\-\.]+)"
            }).get('key')
        if temp_final_energy is None:
            self.data["final_energy"] = None
        else:
            self.data["final_energy"] = float(temp_final_energy[0][0])

        # Check if calculation is using dft_d and parse relevant info if so
        self.data["using_dft_d3"] = read_pattern(
            self.text, {
                "key":
                    r"dft_d\s*= d3"
            },
            terminate_on_match=True).get('key')
        if self.data.get('using_dft_d3', []):
            temp_d3 = read_pattern(self.text, {
                "key": r"\-D3 energy without 3body term =\s*([\d\.\-]+) hartrees"
            }).get('key')
            real_d3 = np.zeros(len(temp_d3))
            if temp_d3 is None:
                self.data["dft_d3"] = None
            elif len(temp_d3) == 1:
                self.data["dft_d3"] = float(temp_d3[0][0])
            else:
                for ii, entry in enumerate(temp_d3):
                    real_d3[ii] = float(entry[0])
                self.data["dft_d3"] = real_d3

        # Parse the S2 values in the case of an unrestricted calculation
        if self.data.get('unrestricted', []):
            correct_s2 = 0.5 * (self.data["multiplicity"] - 1) * (0.5 * (self.data["multiplicity"] - 1) + 1)
            temp_S2 = read_pattern(self.text, {
                "key": r"<S\^2>\s=\s+([\d\-\.]+)"
            }).get('key')
            if temp_S2 is None:
                self.data["S2"] = None
            elif len(temp_S2) == 1:
                self.data["S2"] = float(temp_S2[0][0])
                if abs(correct_s2 - self.data["S2"]) > 0.01:
                    self.data["warnings"]["spin_contamination"] = abs(correct_s2 - self.data["S2"])
            else:
                real_S2 = np.zeros(len(temp_S2))
                have_spin_contamination = False
                for ii, entry in enumerate(temp_S2):
                    real_S2[ii] = float(entry[0])
                    if abs(correct_s2 - real_S2[ii]) > 0.01:
                        have_spin_contamination = True
                self.data["S2"] = real_S2
                if have_spin_contamination:
                    spin_contamination = np.zeros(len(self.data["S2"]))
                    for ii, entry in enumerate(self.data["S2"]):
                        spin_contamination[ii] = abs(correct_s2 - entry)
                    self.data["warnings"]["spin_contamination"] = spin_contamination

        # Check if the calculation is a geometry optimization. If so, parse the relevant output
        self.data["optimization"] = read_pattern(
            self.text, {
                "key": r"(?i)\s*job(?:_)*type\s*(?:=)*\s*opt"
            }).get('key')
        if self.data.get('optimization', []):
            self._read_optimization_data()

        # Check if the calculation contains a constraint in an $opt section.
        self.data["opt_constraint"] = read_pattern(self.text, {
            "key": r"\$opt\s+CONSTRAINT"
        }).get('key')
        if self.data.get('opt_constraint'):
            temp_constraint = read_pattern(
                self.text, {
                    "key": r"Constraints and their Current Values\s+Value\s+Constraint\s+(\w+)\:\s+([\d\-\.]+)\s+"
                           r"([\d\-\.]+)\s+([\d\-\.]+)\s+([\d\-\.]+)\s+([\d\-\.]+)\s+([\d\-\.]+)"
                }).get('key')
            if temp_constraint is not None:
                self.data["opt_constraint"] = temp_constraint[0]
                if float(self.data.get('opt_constraint')[5]) != float(
                        self.data.get('opt_constraint')[6]):
                    if abs(float(self.data.get('opt_constraint')[5])) != abs(
                            float(self.data.get('opt_constraint')[6])):
                        raise ValueError(
                            "ERROR: Opt section value and constraint should be the same!"
                        )
                    elif abs(float(
                            self.data.get('opt_constraint')[5])) not in [
                        0.0, 180.0
                    ]:
                        raise ValueError(
                            "ERROR: Opt section value and constraint can only differ by a sign at 0.0 and 180.0!"
                        )

        # Check if the calculation is a frequency analysis. If so, parse the relevant output
        self.data["frequency_job"] = read_pattern(
            self.text, {
                "key": r"(?i)\s*job(?:_)*type\s*(?:=)*\s*freq"
            },
            terminate_on_match=True).get('key')
        if self.data.get('frequency_job', []):
            self._read_frequency_data()

        self.data["single_point_job"] = read_pattern(
            self.text, {
                "key": r"(?i)\s*job(?:_)*type\s*(?:=)*\s*sp"
            },
            terminate_on_match=True).get("key")
        if self.data.get("single_point_job", []):
            self._read_single_point_data()

<<<<<<< HEAD
        self.data["freezing_string_job"] = read_pattern(
            self.text, {
                "key": r"(?i)\s*job(?:_)*type\s*(?:=)*\s*fsm"
            },
            terminate_on_match=True).get("key")
        if self.data.get("freezing_string_job", []):
            self._read_freezing_string_data()
            self._read_geometries()
=======
        self.data["force_job"] = read_pattern(
            self.text, {
                "key": r"(?i)\s*job(?:_)*type\s*(?:=)*\s*force"
            },
            terminate_on_match=True).get("key")
        if self.data.get("force", []):
            self._read_force_data()
>>>>>>> 854389d2

        # If the calculation did not finish and no errors have been identified yet, check for other errors
        if not self.data.get('completion',
                             []) and self.data.get("errors") == []:
            self._check_completion_errors()

    @staticmethod
    def multiple_outputs_from_file(cls, filename, keep_sub_files=True):
        """
            Parses a QChem output file with multiple calculations
            1.) Seperates the output into sub-files
                e.g. qcout -> qcout.0, qcout.1, qcout.2 ... qcout.N
                a.) Find delimeter for multiple calcualtions
                b.) Make seperate output sub-files
            2.) Creates seperate QCCalcs for each one from the sub-files
        """
        to_return = []
        with zopen(filename, 'rt') as f:
            text = re.split(r'\s*(?:Running\s+)*Job\s+\d+\s+of\s+\d+\s+',
                            f.read())
        if text[0] == '':
            text = text[1:]
        for i, sub_text in enumerate(text):
            temp = open(filename + '.' + str(i), 'w')
            temp.write(sub_text)
            temp.close()
            tempOutput = cls(filename + '.' + str(i))
            to_return.append(tempOutput)
            if not keep_sub_files:
                os.remove(filename + '.' + str(i))
        return to_return

    def _read_charge_and_multiplicity(self):
        """
        Parses charge and multiplicity.
        """
        temp_charge = read_pattern(
            self.text, {
                "key": r"\$molecule\s+([\-\d]+)\s+\d"
            },
            terminate_on_match=True).get('key')
        if temp_charge is not None:
            self.data["charge"] = int(temp_charge[0][0])
        else:
            temp_charge = read_pattern(
                self.text, {
                    "key": r"Sum of atomic charges \=\s+([\d\-\.\+]+)"
                },
                terminate_on_match=True).get('key')
            if temp_charge is None:
                self.data["charge"] = None
            else:
                self.data["charge"] = int(float(temp_charge[0][0]))

        temp_multiplicity = read_pattern(
            self.text, {
                "key": r"\$molecule\s+[\-\d]+\s+(\d)"
            },
            terminate_on_match=True).get('key')
        if temp_multiplicity is not None:
            self.data["multiplicity"] = int(temp_multiplicity[0][0])
        else:
            temp_multiplicity = read_pattern(
                self.text, {
                    "key": r"Sum of spin\s+charges \=\s+([\d\-\.\+]+)"
                },
                terminate_on_match=True).get('key')
            if temp_multiplicity is None:
                self.data["multiplicity"] = 1
            else:
                self.data["multiplicity"] = int(
                    float(temp_multiplicity[0][0])) + 1

    def _read_species_and_inital_geometry(self):
        """
        Parses species and initial geometry.
        """
        header_pattern = r"Standard Nuclear Orientation \(Angstroms\)\s+I\s+Atom\s+X\s+Y\s+Z\s+-+"
        table_pattern = r"\s*\d+\s+([a-zA-Z]+)\s*([\d\-\.]+)\s*([\d\-\.]+)\s*([\d\-\.]+)\s*"
        footer_pattern = r"\s*-+"
        temp_geom = read_table_pattern(self.text, header_pattern,
                                       table_pattern, footer_pattern)
        if temp_geom is None or len(temp_geom) == 0:
            self.data["species"] = None
            self.data["initial_geometry"] = None
            self.data["initial_molecule"] = None
            self.data["point_group"] = None
        else:
            temp_point_group = read_pattern(
                self.text, {
                    "key":
                        r"Molecular Point Group\s+([A-Za-z\d\*]+)"
                },
                terminate_on_match=True).get('key')
            if temp_point_group is not None:
                self.data["point_group"] = temp_point_group[0][0]
            else:
                self.data["point_group"] = None
            temp_geom = temp_geom[0]
            species = []
            geometry = np.zeros(shape=(len(temp_geom), 3), dtype=float)
            for ii, entry in enumerate(temp_geom):
                species += [entry[0]]
                for jj in range(3):
                    geometry[ii, jj] = float(entry[jj + 1])
            self.data["species"] = species
            self.data["initial_geometry"] = geometry
            if self.data["charge"] is not None and self.data["multiplicity"] is not None:
                self.data["initial_molecule"] = Molecule(
                    species=species,
                    coords=geometry,
                    charge=self.data.get('charge'),
                    spin_multiplicity=self.data.get('multiplicity'))
            else:
                self.data["initial_molecule"] = None

    def _read_SCF(self):
        """
        Parses both old and new SCFs.
        """
        if self.data.get('using_GEN_SCFMAN', []):
            if "SCF_failed_to_converge" in self.data.get("errors"):
                footer_pattern = r"^\s*gen_scfman_exception: SCF failed to converge"
            else:
                footer_pattern = r"^\s*\-+\n\s+SCF time"
            header_pattern = r"^\s*\-+\s+Cycle\s+Energy\s+(?:(?:DIIS)*\s+[Ee]rror)*(?:RMS Gradient)*\s+\-+" \
                             r"(?:\s*\-+\s+OpenMP\s+Integral\s+computing\s+Module\s+" \
                             r"(?:Release:\s+version\s+[\d\-\.]+\,\s+\w+\s+[\d\-\.]+\, " \
                             r"Q-Chem Inc\. Pittsburgh\s+)*\-+)*\n"
            table_pattern = r"(?:\n[a-zA-Z_\s/]+\.C::(?:WARNING energy changes are now smaller than effective " \
                            r"accuracy\.)*(?:\s+calculation will continue, but THRESH should be increased)*" \
                            r"(?:\s+or SCF_CONVERGENCE decreased\. )*(?:\s+effective_thresh = [\d\-\.]+e[\d\-]+)*)*" \
                            r"(?:\s*Nonlocal correlation = [\d\-\.]+e[\d\-]+)*" \
                            r"(?:\s*Inaccurate integrated density:\n\s+Number of electrons\s+=\s+[\d\-\.]+\n\s+" \
                            r"Numerical integral\s+=\s+[\d\-\.]+\n\s+Relative error\s+=\s+[\d\-\.]+\s+\%\n)*\s*\d+\s+" \
                            r"([\d\-\.]+)\s+([\d\-\.]+)e([\d\-\.\+]+)(?:\s+Convergence criterion met)*" \
                            r"(?:\s+Preconditoned Steepest Descent)*(?:\s+Roothaan Step)*(?:\s+" \
                            r"(?:Normal\s+)*BFGS [Ss]tep)*(?:\s+LineSearch Step)*(?:\s+Line search: overstep)*" \
                            r"(?:\s+Dog-leg BFGS step)*(?:\s+Line search: understep)*" \
                            r"(?:\s+Descent step)*(?:\s+Done DIIS. Switching to GDM)*" \
                            r"(?:\s*\-+\s+Cycle\s+Energy\s+(?:(?:DIIS)*\s+[Ee]rror)*" \
                            r"(?:RMS Gradient)*\s+\-+(?:\s*\-+\s+OpenMP\s+Integral\s+computing\s+Module\s+" \
                            r"(?:Release:\s+version\s+[\d\-\.]+\,\s+\w+\s+[\d\-\.]+\, " \
                            r"Q-Chem Inc\. Pittsburgh\s+)*\-+)*\n)*"
        else:
            if "SCF_failed_to_converge" in self.data.get("errors"):
                footer_pattern = r"^\s*\d+\s*[\d\-\.]+\s+[\d\-\.]+E[\d\-\.]+\s+Convergence\s+failure\n"
            else:
                footer_pattern = r"^\s*\-+\n"
            header_pattern = r"^\s*\-+\s+Cycle\s+Energy\s+DIIS Error\s+\-+\n"
            table_pattern = r"(?:\s*Inaccurate integrated density:\n\s+Number of electrons\s+=\s+[\d\-\.]+\n\s+" \
                            r"Numerical integral\s+=\s+[\d\-\.]+\n\s+Relative error\s+=\s+[\d\-\.]+\s+\%\n)*\s*\d+\s*" \
                            r"([\d\-\.]+)\s+([\d\-\.]+)E([\d\-\.\+]+)(?:\s*\n\s*cpu\s+[\d\-\.]+\swall\s+[\d\-\.]+)*" \
                            r"(?:\nin dftxc\.C, eleTot sum is:[\d\-\.]+, tauTot is\:[\d\-\.]+)*" \
                            r"(?:\s+Convergence criterion met)*(?:\s+Done RCA\. Switching to DIIS)*" \
                            r"(?:\n\s*Warning: not using a symmetric Q)*" \
                            r"(?:\nRecomputing EXC\s*[\d\-\.]+\s*[\d\-\.]+\s*[\d\-\.]+" \
                            r"(?:\s*\nRecomputing EXC\s*[\d\-\.]+\s*[\d\-\.]+\s*[\d\-\.]+)*)*"

        temp_scf = read_table_pattern(self.text, header_pattern, table_pattern,
                                      footer_pattern)
        real_scf = []
        for one_scf in temp_scf:
            temp = np.zeros(shape=(len(one_scf), 2))
            for ii, entry in enumerate(one_scf):
                temp[ii, 0] = float(entry[0])
                temp[ii, 1] = float(entry[1]) * 10 ** float(entry[2])
            real_scf += [temp]

        self.data["SCF"] = real_scf

        temp_thresh_warning = read_pattern(self.text, {
            "key": r"\n[a-zA-Z_\s/]+\.C::WARNING energy changes are now smaller than effective accuracy"
                   r"\.\n[a-zA-Z_\s/]+\.C::\s+calculation will continue, but THRESH should be increased\n"
                   r"[a-zA-Z_\s/]+\.C::\s+or SCF_CONVERGENCE decreased\. \n"
                   r"[a-zA-Z_\s/]+\.C::\s+effective_thresh = ([\d\-\.]+e[\d\-]+)"
        }).get('key')
        if temp_thresh_warning is not None:
            if len(temp_thresh_warning) == 1:
                self.data["warnings"]["thresh"] = float(temp_thresh_warning[0][0])
            else:
                thresh_warning = np.zeros(len(temp_thresh_warning))
                for ii, entry in enumerate(temp_thresh_warning):
                    thresh_warning[ii] = float(entry[0])
                self.data["warnings"]["thresh"] = thresh_warning

        temp_SCF_energy = read_pattern(self.text, {
            "key": r"SCF   energy in the final basis set =\s*([\d\-\.]+)"
        }).get('key')
        if temp_SCF_energy is not None:
            if len(temp_SCF_energy) == 1:
                self.data["SCF_energy_in_the_final_basis_set"] = float(temp_SCF_energy[0][0])
            else:
                SCF_energy = np.zeros(len(temp_SCF_energy))
                for ii, val in enumerate(temp_SCF_energy):
                    SCF_energy[ii] = float(val[0])
                self.data["SCF_energy_in_the_final_basis_set"] = SCF_energy

        temp_Total_energy = read_pattern(self.text, {
            "key": r"Total energy in the final basis set =\s*([\d\-\.]+)"
        }).get('key')
        if temp_Total_energy is not None:
            if len(temp_Total_energy) == 1:
                self.data["Total_energy_in_the_final_basis_set"] = float(temp_Total_energy[0][0])
            else:
                Total_energy = np.zeros(len(temp_Total_energy))
                for ii, val in enumerate(temp_Total_energy):
                    Total_energy[ii] = float(val[0])
                self.data["Total_energy_in_the_final_basis_set"] = Total_energy

<<<<<<< HEAD
    def _read_mulliken(self):
=======
    def _read_charges(self):
>>>>>>> 854389d2
        """
        Parses Mulliken/ESP/RESP charges. Also parses spins given an unrestricted SCF.
        """
        if self.data.get('unrestricted', []):
            header_pattern = r"\-+\s+Ground-State Mulliken Net Atomic Charges\s+Atom\s+Charge \(a\.u\.\)\s+" \
                             r"Spin\s\(a\.u\.\)\s+\-+"
            table_pattern = r"\s+\d+\s\w+\s+([\d\-\.]+)\s+([\d\-\.]+)"
            footer_pattern = r"\s\s\-+\s+Sum of atomic charges"
        else:
            header_pattern = r"\-+\s+Ground-State Mulliken Net Atomic Charges\s+Atom\s+Charge \(a\.u\.\)\s+\-+"
            table_pattern = r"\s+\d+\s\w+\s+([\d\-\.]+)"
            footer_pattern = r"\s\s\-+\s+Sum of atomic charges"

        temp_mulliken = read_table_pattern(self.text, header_pattern,
                                           table_pattern, footer_pattern)
        real_mulliken = []
        for one_mulliken in temp_mulliken:
            if self.data.get('unrestricted', []):
                temp = np.zeros(shape=(len(one_mulliken), 2))
                for ii, entry in enumerate(one_mulliken):
                    temp[ii, 0] = float(entry[0])
                    temp[ii, 1] = float(entry[1])
            else:
                temp = np.zeros(len(one_mulliken))
                for ii, entry in enumerate(one_mulliken):
                    temp[ii] = float(entry[0])
            real_mulliken += [temp]

        self.data["Mulliken"] = real_mulliken

        # Check for ESP/RESP charges
        esp_or_resp = read_pattern(
            self.text, {
                "key": r"Merz-Kollman (R?ESP) Net Atomic Charges"
            }).get('key')
        if esp_or_resp is not None:
            header_pattern = r"Merz-Kollman (R?ESP) Net Atomic Charges\s+Atom\s+Charge \(a\.u\.\)\s+\-+"
            table_pattern = r"\s+\d+\s\w+\s+([\d\-\.]+)"
            footer_pattern = r"\s\s\-+\s+Sum of atomic charges"

            temp_esp_or_resp = read_table_pattern(self.text, header_pattern,
                                                  table_pattern, footer_pattern)
            real_esp_or_resp = []
            for one_entry in temp_esp_or_resp:
                temp = np.zeros(len(one_entry))
                for ii, entry in enumerate(one_entry):
                    temp[ii] = float(entry[0])
                real_esp_or_resp += [temp]
            self.data[esp_or_resp[0][0]] = real_esp_or_resp

    def _detect_general_warnings(self):
        # Check for inaccurate integrated density
        temp_inac_integ = read_pattern(
            self.text, {
                "key": r"Inaccurate integrated density:\n\s+Number of electrons\s+=\s+([\d\-\.]+)\n\s+"
                       r"Numerical integral\s+=\s+([\d\-\.]+)\n\s+Relative error\s+=\s+([\d\-\.]+)\s+\%\n"
            }).get('key')
        if temp_inac_integ is not None:
            inaccurate_integrated_density = np.zeros(shape=(len(temp_inac_integ), 3))
            for ii, entry in enumerate(temp_inac_integ):
                for jj, val in enumerate(entry):
                    inaccurate_integrated_density[ii][jj] = float(val)
            self.data["warnings"]["inaccurate_integrated_density"] = inaccurate_integrated_density

        # Check for an MKL error
        if read_pattern(
                self.text, {
                    "key": r"Intel MKL ERROR"
                },
                terminate_on_match=True).get('key') == [[]]:
            self.data["warnings"]["mkl"] = True

        # Check if the job is being hindered by a lack of analytical derivatives
        if read_pattern(
                self.text, {
                    "key": r"Starting finite difference calculation for IDERIV"
                },
                terminate_on_match=True).get('key') == [[]]:
            self.data["warnings"]["missing_analytical_derivates"] = True

        # Check if the job is complaining about MO files of inconsistent size
        if read_pattern(
                self.text, {
                    "key": r"Inconsistent size for SCF MO coefficient file"
                },
                terminate_on_match=True).get('key') == [[]]:
            self.data["warnings"]["inconsistent_size"] = True

        # Check for AO linear depend
        if read_pattern(
                self.text, {
                    "key": r"Linear dependence detected in AO basis"
                },
                terminate_on_match=True).get('key') == [[]]:
            self.data["warnings"]["linear_dependence"] = True

        # Check for Hessian without desired local structure
        if read_pattern(
                self.text, {
                    "key": r"\*\*WARNING\*\* Hessian does not have the Desired Local Structure"
                },
                terminate_on_match=True).get('key') == [[]]:
            self.data["warnings"]["hessian_local_structure"] = True

        # Check if GetCART cycle iterations ever exceeded
        if read_pattern(
                self.text, {
                    "key": r"\*\*\*ERROR\*\*\* Exceeded allowed number of iterative cycles in GetCART"
                },
                terminate_on_match=True).get('key') == [[]]:
            self.data["warnings"]["GetCART_cycles"] = True

        # Check for problems with internal coordinates
        if read_pattern(
                self.text, {
                    "key": r"\*\*WARNING\*\* Problems with Internal Coordinates"
                },
                terminate_on_match=True).get('key') == [[]]:
            self.data["warnings"]["internal_coordinates"] = True

        # Check for problem with eigenvalue magnitude
        if read_pattern(
                self.text, {
                    "key": r"\*\*WARNING\*\* Magnitude of eigenvalue"
                },
                terminate_on_match=True).get('key') == [[]]:
            self.data["warnings"]["eigenvalue_magnitude"] = True

        # Check for problem with hereditary postivive definiteness
        if read_pattern(
                self.text, {
                    "key": r"\*\*WARNING\*\* Hereditary positive definiteness endangered"
                },
                terminate_on_match=True).get('key') == [[]]:
            self.data["warnings"]["positive_definiteness_endangered"] = True

        # Check if there were problems with a colinear bend
        if read_pattern(
                self.text, {
                    "key": r"\*\*\*ERROR\*\*\* Angle[\s\d]+is near\-linear\s+"
                           r"But No atom available to define colinear bend"
                },
                terminate_on_match=True).get('key') == [[]]:
            self.data["warnings"]["colinear_bend"] = True

        # Check if there were problems diagonalizing B*B(t)
        if read_pattern(
                self.text, {
                    "key": r"\*\*\*ERROR\*\*\* Unable to Diagonalize B\*B\(t\) in <MakeNIC>"
                },
                terminate_on_match=True).get('key') == [[]]:
            self.data["warnings"]["diagonalizing_BBt"] = True

<<<<<<< HEAD
=======
        # Check for bad Roothaan step
        for scf in self.data["SCF"]:
            if abs(scf[0][0] - scf[1][0]) > 10.0:
                self.data["warnings"]["bad_roothaan"] = True

>>>>>>> 854389d2
    def _read_geometries(self):
        """
        Parses all geometries from an optimization trajectory.
        """
        geoms = []
        header_pattern = r"\s+Optimization\sCycle:\s+\d+\s+Coordinates \(Angstroms\)\s+ATOM\s+X\s+Y\s+Z"
        table_pattern = r"\s+\d+\s+\w+\s+([\d\-\.]+)\s+([\d\-\.]+)\s+([\d\-\.]+)"
        footer_pattern = r"\s+Point Group\:\s+[\d\w\*]+\s+Number of degrees of freedom\:\s+\d+"

        parsed_geometries = read_table_pattern(
            self.text, header_pattern, table_pattern, footer_pattern)
        for ii, parsed_geometry in enumerate(parsed_geometries):
            if parsed_geometry == [] or None:
                geoms.append(None)
            else:
                geoms.append(process_parsed_coords(parsed_geometry))
        self.data["geometries"] = geoms
        self.data["last_geometry"] = geoms[-1]
        if self.data.get('charge') is not None:
            self.data["molecule_from_last_geometry"] = Molecule(
                species=self.data.get('species'),
                coords=self.data.get('last_geometry'),
                charge=self.data.get('charge'),
                spin_multiplicity=self.data.get('multiplicity'))

        # Parses optimized XYZ coordinates. If not present, parses optimized Z-matrix.
        header_pattern = r"\*+\s+OPTIMIZATION\s+CONVERGED\s+\*+\s+\*+\s+Coordinates \(Angstroms\)\s+ATOM\s+X\s+Y\s+Z"
        table_pattern = r"\s+\d+\s+\w+\s+([\d\-\.]+)\s+([\d\-\.]+)\s+([\d\-\.]+)"
        footer_pattern = r"\s+Z-matrix Print:"

        parsed_optimized_geometry = read_table_pattern(
            self.text, header_pattern, table_pattern, footer_pattern)
        if parsed_optimized_geometry == [] or None:
            self.data["optimized_geometry"] = None
            header_pattern = r"^\s+\*+\s+OPTIMIZATION CONVERGED\s+\*+\s+\*+\s+Z-matrix\s+" \
                             r"Print:\s+\$molecule\s+[\d\-]+\s+[\d\-]+\n"
            table_pattern = r"\s*(\w+)(?:\s+(\d+)\s+([\d\-\.]+)(?:\s+(\d+)\s+([\d\-\.]+)" \
                            r"(?:\s+(\d+)\s+([\d\-\.]+))*)*)*(?:\s+0)*"
            footer_pattern = r"^\$end\n"

            self.data["optimized_zmat"] = read_table_pattern(
                self.text, header_pattern, table_pattern, footer_pattern)
        else:
            self.data["optimized_geometry"] = process_parsed_coords(
                parsed_optimized_geometry[0])
            if self.data.get('charge') is not None:
                self.data["molecule_from_optimized_geometry"] = Molecule(
                    species=self.data.get('species'),
                    coords=self.data.get('optimized_geometry'),
                    charge=self.data.get('charge'),
                    spin_multiplicity=self.data.get('multiplicity'))

    def _get_grad_format_length(self, header):
        """
        Determines the maximum number of gradient entries printed on a line,
        which changes for different versions of Q-Chem
        """
        found_end = False
        index = 1
        pattern = header
        while not found_end:
            if read_pattern(
                    self.text, {
                        "key": pattern
                    },
                    terminate_on_match=True).get('key') != [[]]:
                found_end = True
            else:
                pattern = pattern + r"\s+" + str(index)
                index += 1
        return index - 2

    def _read_gradients(self):
        """
        Parses all gradients obtained during an optimization trajectory
        """

        grad_header_pattern = r"Gradient of (?:SCF)?(?:MP2)? Energy(?: \(in au\.\))?"
        footer_pattern = r"(?:Max gradient component|Gradient time)"

        grad_format_length = self._get_grad_format_length(grad_header_pattern)
        grad_table_pattern = r"(?:\s+\d+(?:\s+\d+)?(?:\s+\d+)?(?:\s+\d+)?(?:\s+\d+)?(?:\s+\d+)?)?\n\s\s\s\s[1-3]\s*" \
                             r"(\-?[\d\.]{9,12})"
        if grad_format_length > 1:
            for ii in range(1, grad_format_length):
                grad_table_pattern = grad_table_pattern + r"(?:\s*(\-?[\d\.]{9,12}))?"

        parsed_gradients = read_table_pattern(
            self.text, grad_header_pattern, grad_table_pattern, footer_pattern)
        sorted_gradients = np.zeros(shape=(len(parsed_gradients), len(self.data["initial_molecule"]), 3))
        for ii, grad in enumerate(parsed_gradients):
            for jj in range(int(len(grad) / 3)):
                for kk in range(grad_format_length):
                    if grad[jj * 3][kk] != 'None':
                        sorted_gradients[ii][jj * grad_format_length + kk][0] = grad[jj * 3][kk]
                        sorted_gradients[ii][jj * grad_format_length + kk][1] = grad[jj * 3 + 1][kk]
                        sorted_gradients[ii][jj * grad_format_length + kk][2] = grad[jj * 3 + 2][kk]

        self.data["gradients"] = sorted_gradients

        if self.data["solvent_method"] is not None:
            header_pattern = r"total gradient after adding PCM contribution --\s+-+\s+Atom\s+X\s+Y\s+Z\s+-+"
            table_pattern = r"\s+\d+\s+([\d\-\.]+)\s+([\d\-\.]+)\s+([\d\-\.]+)\s"
            footer_pattern = r"-+"

            parsed_gradients = read_table_pattern(
                self.text, header_pattern, table_pattern, footer_pattern)

            pcm_gradients = np.zeros(shape=(len(parsed_gradients), len(self.data["initial_molecule"]), 3))
            for ii, grad in enumerate(parsed_gradients):
                for jj, entry in enumerate(grad):
                    for kk, val in enumerate(entry):
                        pcm_gradients[ii][jj][kk] = float(val)

            self.data["pcm_gradients"] = pcm_gradients
        else:
            self.data["pcm_gradients"] = None

        if read_pattern(self.text, {
            "key": r"Gradient of CDS energy"
        },
                        terminate_on_match=True).get('key') == [[]]:
            header_pattern = r"Gradient of CDS energy"

            parsed_gradients = read_table_pattern(
                self.text, header_pattern, grad_table_pattern, grad_header_pattern)

            sorted_gradients = np.zeros(shape=(len(parsed_gradients), len(self.data["initial_molecule"]), 3))
            for ii, grad in enumerate(parsed_gradients):
                for jj in range(int(len(grad) / 3)):
                    for kk in range(grad_format_length):
                        if grad[jj * 3][kk] != 'None':
                            sorted_gradients[ii][jj * grad_format_length + kk][0] = grad[jj * 3][kk]
                            sorted_gradients[ii][jj * grad_format_length + kk][1] = grad[jj * 3 + 1][kk]
                            sorted_gradients[ii][jj * grad_format_length + kk][2] = grad[jj * 3 + 2][kk]

            self.data["CDS_gradients"] = sorted_gradients
        else:
            self.data["CDS_gradients"] = None

<<<<<<< HEAD
=======
    def _read_optimization_data(self):
        temp_energy_trajectory = read_pattern(
            self.text, {
                "key": r"\sEnergy\sis\s+([\d\-\.]+)"
            }).get('key')
        if temp_energy_trajectory is None:
            self.data["energy_trajectory"] = []
        else:
            real_energy_trajectory = np.zeros(len(temp_energy_trajectory))
            for ii, entry in enumerate(temp_energy_trajectory):
                real_energy_trajectory[ii] = float(entry[0])
            self.data["energy_trajectory"] = real_energy_trajectory
            self._read_geometries()
            if have_babel:
                self.data["structure_change"] = check_for_structure_changes(
                    self.data["initial_molecule"],
                    self.data["molecule_from_last_geometry"])
            self._read_gradients()
            # Then, if no optimized geometry or z-matrix is found, and no errors have been previously
            # idenfied, check to see if the optimization failed to converge or if Lambda wasn't able
            # to be determined.
            if len(self.data.get("errors")) == 0 and self.data.get('optimized_geometry') is None \
                    and len(self.data.get('optimized_zmat')) == 0:
                if read_pattern(
                        self.text, {
                            "key": r"MAXIMUM OPTIMIZATION CYCLES REACHED"
                        },
                        terminate_on_match=True).get('key') == [[]]:
                    self.data["errors"] += ["out_of_opt_cycles"]
                elif read_pattern(
                        self.text, {
                            "key": r"UNABLE TO DETERMINE Lamda IN FormD"
                        },
                        terminate_on_match=True).get('key') == [[]]:
                    self.data["errors"] += ["unable_to_determine_lamda"]

>>>>>>> 854389d2
    def _read_frequency_data(self):
        """
        Parses frequencies, enthalpy, entropy, and mode vectors.
        """
        temp_dict = read_pattern(
            self.text, {
                "frequencies":
                    r"\s*Frequency:\s+(\-?[\d\.\*]+)(?:\s+(\-?[\d\.\*]+)(?:\s+(\-?[\d\.\*]+))*)*",
                "trans_dip":
                    r"TransDip\s+(\-?[\d\.]{5,7}|\*{5,7})\s*(\-?[\d\.]{5,7}|\*{5,7})\s*(\-?[\d\.]{5,7}|\*{5,7})\s*"
                    r"(?:(\-?[\d\.]{5,7}|\*{5,7})\s*(\-?[\d\.]{5,7}|\*{5,7})\s*(\-?[\d\.]{5,7}|\*{5,7})\s*"
                    r"(?:(\-?[\d\.]{5,7}|\*{5,7})\s*(\-?[\d\.]{5,7}|\*{5,7})\s*(\-?[\d\.]{5,7}|\*{5,7}))*)*",
                "IR_intens":
                    r"\s*IR Intens:\s*(\-?[\d\.\*]+)(?:\s+(\-?[\d\.\*]+)(?:\s+(\-?[\d\.\*]+))*)*",
                "IR_active":
                    r"\s*IR Active:\s+([YESNO]+)(?:\s+([YESNO]+)(?:\s+([YESNO]+))*)*",
                "ZPE":
                    r"\s*Zero point vibrational energy:\s+([\d\-\.]+)\s+kcal/mol",
                "trans_enthalpy":
                    r"\s*Translational Enthalpy:\s+([\d\-\.]+)\s+kcal/mol",
                "rot_enthalpy":
                    r"\s*Rotational Enthalpy:\s+([\d\-\.]+)\s+kcal/mol",
                "vib_enthalpy":
                    r"\s*Vibrational Enthalpy:\s+([\d\-\.]+)\s+kcal/mol",
                "gas_constant":
                    r"\s*gas constant \(RT\):\s+([\d\-\.]+)\s+kcal/mol",
                "trans_entropy":
                    r"\s*Translational Entropy:\s+([\d\-\.]+)\s+cal/mol\.K",
                "rot_entropy":
                    r"\s*Rotational Entropy:\s+([\d\-\.]+)\s+cal/mol\.K",
                "vib_entropy":
                    r"\s*Vibrational Entropy:\s+([\d\-\.]+)\s+cal/mol\.K",
                "total_enthalpy":
                    r"\s*Total Enthalpy:\s+([\d\-\.]+)\s+kcal/mol",
                "total_entropy":
                    r"\s*Total Entropy:\s+([\d\-\.]+)\s+cal/mol\.K"
            })

        keys = ["ZPE", "trans_enthalpy", "rot_enthalpy", "vib_enthalpy", "gas_constant", "trans_entropy", "rot_entropy",
                "vib_entropy", "total_enthalpy", "total_entropy"]

        for key in keys:
            if temp_dict.get(key) is None:
                self.data[key] = None
            else:
                self.data[key] = float(temp_dict.get(key)[0][0])

        if temp_dict.get('frequencies') is None:
            self.data['frequencies'] = None
            self.data['IR_intens'] = None
            self.data['IR_active'] = None
            self.data['trans_dip'] = None
        else:
            temp_freqs = [
                value for entry in temp_dict.get('frequencies')
                for value in entry
            ]
            temp_intens = [
                value for entry in temp_dict.get('IR_intens')
                for value in entry
            ]
            active = [
                value for entry in temp_dict.get('IR_active')
                for value in entry
            ]
            temp_trans_dip = [
                value for entry in temp_dict.get('trans_dip')
                for value in entry
            ]
            self.data['IR_active'] = active

            trans_dip = np.zeros(shape=(int((len(temp_trans_dip) - temp_trans_dip.count('None')) / 3), 3))
            for ii, entry in enumerate(temp_trans_dip):
                if entry != 'None':
                    if "*" in entry:
                        trans_dip[int(ii / 3)][ii % 3] = float("inf")
                    else:
                        trans_dip[int(ii / 3)][ii % 3] = float(entry)
            self.data['trans_dip'] = trans_dip

            freqs = np.zeros(len(temp_freqs) - temp_freqs.count('None'))
            for ii, entry in enumerate(temp_freqs):
                if entry != 'None':
                    if "*" in entry:
                        if ii == 0:
                            freqs[ii] = -float("inf")
                        elif ii == len(freqs) - 1:
                            freqs[ii] = float("inf")
                        elif freqs[ii - 1] == -float("inf"):
                            freqs[ii] = -float("inf")
                        elif "*" in temp_freqs[ii + 1]:
                            freqs[ii] = float("inf")
                        else:
                            raise RuntimeError(
                                "ERROR: Encountered an undefined frequency not at the beginning or end of the "
                                "frequency list, which makes no sense! Exiting...")
                        if not self.data.get('completion', []):
                            if "undefined_frequency" not in self.data["errors"]:
                                self.data["errors"] += ["undefined_frequency"]
                        else:
                            if "undefined_frequency" not in self.data["warnings"]:
                                self.data["warnings"]["undefined_frequency"] = True
                    else:
                        freqs[ii] = float(entry)
            self.data['frequencies'] = freqs

            intens = np.zeros(len(temp_intens) - temp_intens.count('None'))
            for ii, entry in enumerate(temp_intens):
                if entry != 'None':
                    if "*" in entry:
                        intens[ii] = float("inf")
                    else:
                        intens[ii] = float(entry)
            self.data['IR_intens'] = intens

            header_pattern = r"\s*Raman Active:\s+[YESNO]+\s+(?:[YESNO]+\s+)*X\s+Y\s+Z\s+(?:X\s+Y\s+Z\s+)*"
            table_pattern = r"\s*[a-zA-Z][a-zA-Z\s]\s*([\d\-\.]+)\s*([\d\-\.]+)\s*([\d\-\.]+)\s*(?:([\d\-\.]+)\s*" \
                            r"([\d\-\.]+)\s*([\d\-\.]+)\s*(?:([\d\-\.]+)\s*([\d\-\.]+)\s*([\d\-\.]+))*)*"
            footer_pattern = r"TransDip\s+\-?[\d\.\*]+\s*\-?[\d\.\*]+\s*\-?[\d\.\*]+\s*(?:\-?[\d\.\*]+\s*\-?" \
                             r"[\d\.\*]+\s*\-?[\d\.\*]+\s*)*"
            temp_freq_mode_vecs = read_table_pattern(
                self.text, header_pattern, table_pattern, footer_pattern)
            freq_mode_vecs = np.zeros(
                shape=(len(freqs), len(temp_freq_mode_vecs[0]), 3))

            for ii, triple_FMV in enumerate(temp_freq_mode_vecs):
                for jj, line in enumerate(triple_FMV):
                    for kk, entry in enumerate(line):
                        if entry != 'None':
                            freq_mode_vecs[int(ii * 3 + math.floor(kk / 3)),
                                           jj, kk % 3] = float(entry)

            self.data["frequency_mode_vectors"] = freq_mode_vecs
            freq_length = len(self.data["frequencies"])
            if len(self.data["frequency_mode_vectors"]) != freq_length or len(
                    self.data["IR_intens"]) != freq_length or len(self.data["IR_active"]) != freq_length:
                self.data["warnings"]["frequency_length_inconsistency"] = True

    def _read_single_point_data(self):
        """
        Parses final free energy information from single-point calculations.
        """
        temp_dict = read_pattern(
            self.text, {
                "final_energy":
                    r"\s*SCF\s+energy in the final basis set\s+=\s*([\d\-\.]+)"
            })

        if temp_dict.get('final_energy') is None:
            self.data['final_energy'] = None
        else:
            # -1 in case of pcm
            # Two lines will match the above; we want final calculation
            self.data['final_energy'] = float(temp_dict.get('final_energy')[-1][0])

<<<<<<< HEAD
    def _read_freezing_string_data(self):
        """
        Parses outputs from freezing-string method (FSM) calculations. This
        includes values in this output file, as well as in auxilliary files
        (Vfile.txt, perp_grad_file.txt, and stringfile.txt).
        """

        dirname = os.path.dirname(self.filename)

        try:
            vfile = QCVFileParser(filename=os.path.join(dirname, "Vfile.txt"))
            perp_grad_file = QCPerpGradFileParser(filename=os.path.join(dirname,
                                                                    "perp_grad_file.txt"))
            stringfile = QCStringfileParser(filename=os.path.join(dirname,
                                                              "stringfile.txt"))
        except FileNotFoundError:
            raise RuntimeError("Frezing string output files stringfile.txt,"
                               " Vfile.txt, and perp_grad_file.txt were not"
                               " located in the same directory as the output"
                               " file.")

        self.data["num_images"] = stringfile.data["num_images"]

        images = list()
        for ii in range(self.data["num_images"]):
            image = dict()
            image["energy"] = stringfile.data["image_energies"][ii]
            image["geometry"] = stringfile.data["geometries"][ii]
            image["molecules"] = stringfile.data["molecules"][ii]
            image["species"] = stringfile.data["species"]
            image["absolute_distance"] = vfile.data["absolute_distances"][ii]
            image["proportional_distance"] = vfile.data["proportional_distances"][ii]
            image["relative_energy"] = vfile.data["relative_energies"][ii]
            image["gradient_magnitude"] = perp_grad_file.data["gradient_magnitudes"][ii]
            images.append(image)

        self.data["string_images"] = images

        temp_dict = read_pattern(
            self.text, {
                "max_energy":
                    r"\s*E_max:\s+([\d\-\.]+)\s*",
                "final_energy":
                    r"\s*Energy\s+is\s+([\d\-\.]+)\s*"
            })

        if temp_dict.get("max_energy") is None:
            self.data["max_energy_string"] = None
        else:
            self.data["max_energy_string"] = float(temp_dict.get("max_energy")[0][0])

        if temp_dict.get("final_energy") is None:
            self.data["final_energy"] = None
        else:
            self.data["final_energy"] = float(temp_dict.get("final_energy")[0][0])
=======
    def _read_force_data(self):
        self._read_gradients()
>>>>>>> 854389d2

    def _read_pcm_information(self):
        """
        Parses information from PCM solvent calculations.
        """

        temp_dict = read_pattern(
            self.text, {
                "g_electrostatic": r"\s*G_electrostatic\s+=\s+([\d\-\.]+)\s+hartree\s+=\s+([\d\-\.]+)\s+kcal/mol\s*",
                "g_cavitation": r"\s*G_cavitation\s+=\s+([\d\-\.]+)\s+hartree\s+=\s+([\d\-\.]+)\s+kcal/mol\s*",
                "g_dispersion": r"\s*G_dispersion\s+=\s+([\d\-\.]+)\s+hartree\s+=\s+([\d\-\.]+)\s+kcal/mol\s*",
                "g_repulsion": r"\s*G_repulsion\s+=\s+([\d\-\.]+)\s+hartree\s+=\s+([\d\-\.]+)\s+kcal/mol\s*",
                "total_contribution_pcm": r"\s*Total\s+=\s+([\d\-\.]+)\s+hartree\s+=\s+([\d\-\.]+)\s+kcal/mol\s*",
                "solute_internal_energy": r"Solute Internal Energy \(H0\)\s*=\s*([\d\-\.]+)"
            }
        )

        for key in temp_dict:
            if temp_dict.get(key) is None:
                self.data["solvent_data"][key] = None
            elif len(temp_dict.get(key)) == 1:
                self.data["solvent_data"][key] = float(temp_dict.get(key)[0][0])
            else:
                temp_result = np.zeros(len(temp_dict.get(key)))
                for ii, entry in enumerate(temp_dict.get(key)):
                    temp_result[ii] = float(entry[0])
                self.data["solvent_data"][key] = temp_result

        smd_keys = ["smd0", "smd3", "smd4", "smd6", "smd9"]
        for key in smd_keys:
            self.data["solvent_data"][key] = None

    def _read_smd_information(self):
        """
        Parses information from SMD solvent calculations.
        """

        temp_dict = read_pattern(
            self.text, {
                "smd0": r"E-EN\(g\) gas\-phase elect\-nuc energy\s*([\d\-\.]+) a\.u\.",
                "smd3": r"G\-ENP\(liq\) elect\-nuc\-pol free energy of system\s*([\d\-\.]+) a\.u\.",
                "smd4": r"G\-CDS\(liq\) cavity\-dispersion\-solvent structure\s*free energy\s*([\d\-\.]+) kcal\/mol",
                "smd6": r"G\-S\(liq\) free energy of system\s*([\d\-\.]+) a\.u\.",
                "smd9": r"DeltaG\-S\(liq\) free energy of\s*solvation\s*\(9\) = \(6\) \- \(0\)\s*([\d\-\.]+) kcal\/mol"
            }
        )

        for key in temp_dict:
            if temp_dict.get(key) is None:
                self.data["solvent_data"][key] = None
            elif len(temp_dict.get(key)) == 1:
                self.data["solvent_data"][key] = float(temp_dict.get(key)[0][0])
            else:
                temp_result = np.zeros(len(temp_dict.get(key)))
                for ii, entry in enumerate(temp_dict.get(key)):
                    temp_result[ii] = float(entry[0])
                self.data["solvent_data"][key] = temp_result

        pcm_keys = ["g_electrostatic", "g_cavitation", "g_dispersion", "g_repulsion", "total_contribution_pcm",
                    "solute_internal_energy"]
        for key in pcm_keys:
            self.data["solvent_data"][key] = None

    def _check_completion_errors(self):
        """
        Parses potential errors that can cause jobs to crash
        """
        if read_pattern(
                self.text, {
                    "key":
                        r"Coordinates do not transform within specified threshold"
                },
                terminate_on_match=True).get('key') == [[]]:
            self.data["errors"] += ["failed_to_transform_coords"]
        elif read_pattern(
                self.text,
                {
                    "key": r"The Q\-Chem input file has failed to pass inspection"
                },
                terminate_on_match=True).get('key') == [[]]:
            self.data["errors"] += ["input_file_error"]
        elif read_pattern(
                self.text, {
                    "key": r"Error opening input stream"
                },
                terminate_on_match=True).get('key') == [[]]:
            self.data["errors"] += ["failed_to_read_input"]
        elif read_pattern(
                self.text, {
                    "key": r"FileMan error: End of file reached prematurely"
                },
                terminate_on_match=True).get('key') == [[]]:
            self.data["errors"] += ["premature_end_FileMan_error"]
        elif read_pattern(
                self.text, {
                    "key": r"method not available"
                },
                terminate_on_match=True).get('key') == [[]]:
            self.data["errors"] += ["method_not_available"]
        elif read_pattern(
                self.text, {
                    "key": r"Could not find \$molecule section in ParseQInput"
                },
                terminate_on_match=True).get('key') == [[]]:
            self.data["errors"] += ["read_molecule_error"]
        elif read_pattern(
                self.text, {
                    "key": r"Welcome to Q-Chem"
                },
                terminate_on_match=True).get('key') != [[]]:
            self.data["errors"] += ["never_called_qchem"]
        elif read_pattern(
                self.text, {
                    "key": r"\*\*\*ERROR\*\*\* Hessian Appears to have all zero or negative eigenvalues"
                },
                terminate_on_match=True).get('key') == [[]]:
            self.data["errors"] += ["hessian_eigenvalue_error"]
        elif read_pattern(
                self.text, {
                    "key": r"FlexNet Licensing error"
                },
                terminate_on_match=True).get('key') == [[]]:
            self.data["errors"] += ["licensing_error"]
        elif read_pattern(
                self.text, {
                    "key": r"Could not open driver file in ReadDriverFromDisk"
                },
                terminate_on_match=True).get('key') == [[]]:
            self.data["errors"] += ["driver_error"]
        else:
            tmp_failed_line_searches = read_pattern(
                self.text, {
                    "key": r"\d+\s+failed line searches\.\s+Resetting"
                },
                terminate_on_match=False).get('key')
            if tmp_failed_line_searches is not None:
                if len(tmp_failed_line_searches) > 10:
                    self.data["errors"] += ["SCF_failed_to_converge"]
        if self.data.get("errors") == []:
            self.data["errors"] += ["unknown_error"]

    def as_dict(self):
        d = {}
        d["data"] = self.data
        d["text"] = self.text
        d["filename"] = self.filename
        return jsanitize(d, strict=True)


class QCVFileParser:

    def __init__(self, filename="Vfile.txt"):
        self.filename = filename
        self.data = dict()
        self.text = str()

        with zopen(filename, 'rt') as f:
            self.text = f.read()

        header_pattern = r"#\s+Energy\s+profile\s*"
        row_pattern = r"\s*\d+\s+(?P<distance_abs>[0-9\.]+)\s+(?P<distance_prop>[01]\.[0-9]+)\s+(?P<energy_abs>[\-\.0-9]+)\s+(?P<energy_rel>[\-\.0-9]+)\s*"
        footer_pattern = r""

        temp_data = read_table_pattern(self.text,
                                       header_pattern=header_pattern,
                                       row_pattern=row_pattern,
                                       footer_pattern=footer_pattern)

        self.data["num_images"] = len(temp_data[0])
        self.data["absolute_distances"] = list()
        self.data["proportional_distances"] = list()
        self.data["image_energies"] = list()
        self.data["relative_energies"] = list()
        for row in temp_data[0]:
            self.data["absolute_distances"].append(float(row["distance_abs"]))
            self.data["proportional_distances"].append(float(row["distance_prop"]))
            self.data["image_energies"].append(float(row["energy_abs"]))
            self.data["relative_energies"].append(float(row["energy_rel"]))

    def as_dict(self):
        d = {}
        d["data"] = self.data
        d["text"] = self.text
        d["filename"] = self.filename
        return jsanitize(d, strict=True)


class QCStringfileParser:

    def __init__(self, filename="stringfile.txt"):
        self.filename = filename
        self.data = dict()
        self.text = str()

        with zopen(filename, 'rt') as f:
            self.text = f.read()

        header_pattern = r"(?P<length>\d+)\s*\n\s*image\s+#\s+\d+\s+Energy\s+=\s+(?P<image_energy>[\-\.0-9]+)"

        hp = re.compile(header_pattern)
        first_row = hp.match(self.text)
        length = int(first_row.groupdict()["length"])

        row_pattern = r"\s*([a-zA-Z]+)\s*([\d\-\.]+)\s*([\d\-\.]+)\s*([\d\-\.]+)\s*"
        footer_pattern = r""

        temp_data = read_table_pattern_with_useful_header_footer(self.text,
                                                                 header_pattern=header_pattern,
                                                                 row_pattern=row_pattern,
                                                                 footer_pattern=footer_pattern,
                                                                 num_rows=length)
        headers = temp_data["header"]
        bodies = temp_data["body"]

        self.data["length"] = int(headers[0]["length"])
        self.data["num_images"] = len(headers)
        self.data["image_energies"] = list()
        for header in headers:
            self.data["image_energies"].append(float(header["image_energy"]))

        self.data["geometries"] = list()
        self.data["molecules"] = list()
        for body in bodies:
            species = list()
            geometry = np.zeros(shape=(len(body), 3), dtype=float)
            for ii, entry in enumerate(body):
                species += [entry[0]]
                for jj in range(3):
                    geometry[ii, jj] = float(entry[jj + 1])
            self.data["species"] = species
            self.data["geometries"].append(geometry)
            self.data["molecules"].append(Molecule(species=species,
                                                   coords=geometry))

    def as_dict(self):
        d = {}
        d["data"] = self.data
        d["text"] = self.text
        d["filename"] = self.filename
        return jsanitize(d, strict=True)


class QCPerpGradFileParser:

    def __init__(self, filename="perp_grad_file.txt"):
        self.filename = filename
        self.data = dict()
        self.text = str()

        with zopen(filename, 'rt') as f:
            self.text = f.read()

        header_pattern = r"\s*#\s*perp_grad\s+magnitudes\s*"
        row_pattern = r"\s*\d+\s+(?P<distance_abs>[0-9\.]+)\s+(?P<distance_prop>[01]\.[0-9]+)\s+(?P<grad_mag>[\.\-na0-9]+)\s*"
        footer_pattern = r""

        temp_data = read_table_pattern(self.text,
                                       header_pattern=header_pattern,
                                       row_pattern=row_pattern,
                                       footer_pattern=footer_pattern)

        self.data["num_images"] = len(temp_data[0])
        self.data["absolute_distances"] = list()
        self.data["proportional_distances"] = list()
        self.data["gradient_magnitudes"] = list()
        for row in temp_data[0]:
            if "nan" in row["grad_mag"]:
                grad_mag = math.inf
            else:
                grad_mag = float(row["grad_mag"])
            self.data["absolute_distances"].append(float(row["distance_abs"]))
            self.data["proportional_distances"].append(float(row["distance_prop"]))
            self.data["gradient_magnitudes"].append(grad_mag)

    def as_dict(self):
        d = {}
        d["data"] = self.data
        d["text"] = self.text
        d["filename"] = self.filename
        return jsanitize(d, strict=True)


def check_for_structure_changes(mol1, mol2):
    special_elements = ["Li", "Na", "Mg", "Ca", "Zn"]
    mol_list = [copy.deepcopy(mol1), copy.deepcopy(mol2)]

    if mol1.composition != mol2.composition:
        raise RuntimeError("Molecules have different compositions! Exiting...")

    for ii, site in enumerate(mol1):
        if site.specie.symbol != mol2[ii].specie.symbol:
            print(
                "WARNING: Comparing molecules with different atom ordering! Turning off special treatment for "
                "coordinating metals.")
            special_elements = []

    special_sites = [[], []]
    for ii, mol in enumerate(mol_list):
        for jj, site in enumerate(mol):
            if site.specie.symbol in special_elements:
                distances = [[kk, site.distance(other_site)] for kk, other_site in enumerate(mol)]
                special_sites[ii].append([jj, site, distances])
        for jj, site in enumerate(mol):
            if site.specie.symbol in special_elements:
                mol.__delitem__(jj)

    # Can add logic to check the distances in the future if desired

    initial_mol_graph = MoleculeGraph.with_local_env_strategy(mol_list[0],
                                                              OpenBabelNN(),
                                                              reorder=False,
                                                              extend_structure=False)
    initial_graph = initial_mol_graph.graph
    last_mol_graph = MoleculeGraph.with_local_env_strategy(mol_list[1],
                                                           OpenBabelNN(),
                                                           reorder=False,
                                                           extend_structure=False)
    last_graph = last_mol_graph.graph
    if initial_mol_graph.isomorphic_to(last_mol_graph):
        return "no_change"
    else:
        if nx.is_connected(initial_graph.to_undirected()) and not nx.is_connected(last_graph.to_undirected()):
            return "unconnected_fragments"
        elif last_graph.number_of_edges() < initial_graph.number_of_edges():
            return "fewer_bonds"
        elif last_graph.number_of_edges() > initial_graph.number_of_edges():
            return "more_bonds"
        else:
            return "bond_change"<|MERGE_RESOLUTION|>--- conflicted
+++ resolved
@@ -303,7 +303,6 @@
         if self.data.get("single_point_job", []):
             self._read_single_point_data()
 
-<<<<<<< HEAD
         self.data["freezing_string_job"] = read_pattern(
             self.text, {
                 "key": r"(?i)\s*job(?:_)*type\s*(?:=)*\s*fsm"
@@ -312,7 +311,6 @@
         if self.data.get("freezing_string_job", []):
             self._read_freezing_string_data()
             self._read_geometries()
-=======
         self.data["force_job"] = read_pattern(
             self.text, {
                 "key": r"(?i)\s*job(?:_)*type\s*(?:=)*\s*force"
@@ -320,7 +318,6 @@
             terminate_on_match=True).get("key")
         if self.data.get("force", []):
             self._read_force_data()
->>>>>>> 854389d2
 
         # If the calculation did not finish and no errors have been identified yet, check for other errors
         if not self.data.get('completion',
@@ -531,11 +528,8 @@
                     Total_energy[ii] = float(val[0])
                 self.data["Total_energy_in_the_final_basis_set"] = Total_energy
 
-<<<<<<< HEAD
+
     def _read_mulliken(self):
-=======
-    def _read_charges(self):
->>>>>>> 854389d2
         """
         Parses Mulliken/ESP/RESP charges. Also parses spins given an unrestricted SCF.
         """
@@ -689,14 +683,7 @@
                 terminate_on_match=True).get('key') == [[]]:
             self.data["warnings"]["diagonalizing_BBt"] = True
 
-<<<<<<< HEAD
-=======
-        # Check for bad Roothaan step
-        for scf in self.data["SCF"]:
-            if abs(scf[0][0] - scf[1][0]) > 10.0:
-                self.data["warnings"]["bad_roothaan"] = True
-
->>>>>>> 854389d2
+
     def _read_geometries(self):
         """
         Parses all geometries from an optimization trajectory.
@@ -837,45 +824,7 @@
         else:
             self.data["CDS_gradients"] = None
 
-<<<<<<< HEAD
-=======
-    def _read_optimization_data(self):
-        temp_energy_trajectory = read_pattern(
-            self.text, {
-                "key": r"\sEnergy\sis\s+([\d\-\.]+)"
-            }).get('key')
-        if temp_energy_trajectory is None:
-            self.data["energy_trajectory"] = []
-        else:
-            real_energy_trajectory = np.zeros(len(temp_energy_trajectory))
-            for ii, entry in enumerate(temp_energy_trajectory):
-                real_energy_trajectory[ii] = float(entry[0])
-            self.data["energy_trajectory"] = real_energy_trajectory
-            self._read_geometries()
-            if have_babel:
-                self.data["structure_change"] = check_for_structure_changes(
-                    self.data["initial_molecule"],
-                    self.data["molecule_from_last_geometry"])
-            self._read_gradients()
-            # Then, if no optimized geometry or z-matrix is found, and no errors have been previously
-            # idenfied, check to see if the optimization failed to converge or if Lambda wasn't able
-            # to be determined.
-            if len(self.data.get("errors")) == 0 and self.data.get('optimized_geometry') is None \
-                    and len(self.data.get('optimized_zmat')) == 0:
-                if read_pattern(
-                        self.text, {
-                            "key": r"MAXIMUM OPTIMIZATION CYCLES REACHED"
-                        },
-                        terminate_on_match=True).get('key') == [[]]:
-                    self.data["errors"] += ["out_of_opt_cycles"]
-                elif read_pattern(
-                        self.text, {
-                            "key": r"UNABLE TO DETERMINE Lamda IN FormD"
-                        },
-                        terminate_on_match=True).get('key') == [[]]:
-                    self.data["errors"] += ["unable_to_determine_lamda"]
-
->>>>>>> 854389d2
+
     def _read_frequency_data(self):
         """
         Parses frequencies, enthalpy, entropy, and mode vectors.
@@ -1031,67 +980,6 @@
             # Two lines will match the above; we want final calculation
             self.data['final_energy'] = float(temp_dict.get('final_energy')[-1][0])
 
-<<<<<<< HEAD
-    def _read_freezing_string_data(self):
-        """
-        Parses outputs from freezing-string method (FSM) calculations. This
-        includes values in this output file, as well as in auxilliary files
-        (Vfile.txt, perp_grad_file.txt, and stringfile.txt).
-        """
-
-        dirname = os.path.dirname(self.filename)
-
-        try:
-            vfile = QCVFileParser(filename=os.path.join(dirname, "Vfile.txt"))
-            perp_grad_file = QCPerpGradFileParser(filename=os.path.join(dirname,
-                                                                    "perp_grad_file.txt"))
-            stringfile = QCStringfileParser(filename=os.path.join(dirname,
-                                                              "stringfile.txt"))
-        except FileNotFoundError:
-            raise RuntimeError("Frezing string output files stringfile.txt,"
-                               " Vfile.txt, and perp_grad_file.txt were not"
-                               " located in the same directory as the output"
-                               " file.")
-
-        self.data["num_images"] = stringfile.data["num_images"]
-
-        images = list()
-        for ii in range(self.data["num_images"]):
-            image = dict()
-            image["energy"] = stringfile.data["image_energies"][ii]
-            image["geometry"] = stringfile.data["geometries"][ii]
-            image["molecules"] = stringfile.data["molecules"][ii]
-            image["species"] = stringfile.data["species"]
-            image["absolute_distance"] = vfile.data["absolute_distances"][ii]
-            image["proportional_distance"] = vfile.data["proportional_distances"][ii]
-            image["relative_energy"] = vfile.data["relative_energies"][ii]
-            image["gradient_magnitude"] = perp_grad_file.data["gradient_magnitudes"][ii]
-            images.append(image)
-
-        self.data["string_images"] = images
-
-        temp_dict = read_pattern(
-            self.text, {
-                "max_energy":
-                    r"\s*E_max:\s+([\d\-\.]+)\s*",
-                "final_energy":
-                    r"\s*Energy\s+is\s+([\d\-\.]+)\s*"
-            })
-
-        if temp_dict.get("max_energy") is None:
-            self.data["max_energy_string"] = None
-        else:
-            self.data["max_energy_string"] = float(temp_dict.get("max_energy")[0][0])
-
-        if temp_dict.get("final_energy") is None:
-            self.data["final_energy"] = None
-        else:
-            self.data["final_energy"] = float(temp_dict.get("final_energy")[0][0])
-=======
-    def _read_force_data(self):
-        self._read_gradients()
->>>>>>> 854389d2
-
     def _read_pcm_information(self):
         """
         Parses information from PCM solvent calculations.
