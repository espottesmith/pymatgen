# coding: utf-8
# Copyright (c) Pymatgen Development Team.
# Distributed under the terms of the MIT License.

import logging
import os
from monty.io import zopen
from pymatgen.io.qchem.inputs import QCInput
from pymatgen.io.qchem.utils import lower_and_check_unique

# Classes for reading/manipulating/writing QChem output files.

__author__ = "Samuel Blau, Brandon Wood, Shyam Dwaraknath, Evan Spotte-Smith"
__copyright__ = "Copyright 2018, The Materials Project"
__version__ = "0.1"

logger = logging.getLogger(__name__)


class QChemDictSet(QCInput):
    """
    Build a QCInput given all the various input parameters. Can be extended by standard implementations below.
    """

    def __init__(self,
                 molecule,
                 job_type,
                 basis_set,
                 scf_algorithm,
                 dft_rung=4,
                 pcm_dielectric=None,
                 smd_solvent=None,
                 custom_smd=None,
                 max_scf_cycles=200,
                 geom_opt_max_cycles=200,
                 overwrite_inputs=None):
        """
        Args:
            molecule (Pymatgen molecule object)
            job_type (str)
            basis_set (str)
            scf_algorithm (str)
            dft_rung (int)
            pcm_dielectric (str)
            max_scf_cycles (int)
            geom_opt_max_cycles (int)
            overwrite_inputs (dict): This is dictionary of QChem input sections to add or overwrite variables,
            the available sections are currently rem, pcm, and solvent. So the accepted keys are rem, pcm, or solvent
            and the value is a dictionary of key value pairs relevant to the section. An example would be adding a
            new variable to the rem section that sets symmetry to false.
            ex. overwrite_inputs = {"rem": {"symmetry": "false"}}
            ***It should be noted that if something like basis is added to the rem dict it will overwrite
            the default basis.***
        """
        self.molecule = molecule
        self.job_type = job_type
        self.basis_set = basis_set
        self.scf_algorithm = scf_algorithm
        self.dft_rung = dft_rung
        self.pcm_dielectric = pcm_dielectric
        self.smd_solvent = smd_solvent
        self.custom_smd = custom_smd
        self.max_scf_cycles = max_scf_cycles
        self.geom_opt_max_cycles = geom_opt_max_cycles
        self.overwrite_inputs = overwrite_inputs

        pcm_defaults = {
            "heavypoints": "194",
            "hpoints": "194",
            "radii": "uff",
            "theory": "cpcm",
            "vdwscale": "1.1"
        }

        mypcm = {}
        mysolvent = {}
        mysmx = {}
        myrem = {}
        myrem["job_type"] = job_type
        myrem["basis"] = self.basis_set
        myrem["max_scf_cycles"] = self.max_scf_cycles
        myrem["gen_scfman"] = "true"
        myrem["xc_grid"] = "3"
        myrem["scf_algorithm"] = self.scf_algorithm
        myrem["resp_charges"] = "true"
        myrem["symmetry"] = "false"
        myrem["sym_ignore"] = "true"

        if self.dft_rung == 1:
            myrem["method"] = "b3lyp"
        elif self.dft_rung == 2:
            myrem["method"] = "b3lyp"
            myrem["dft_D"] = "D3_BJ"
        elif self.dft_rung == 3:
            myrem["method"] = "wb97xd"
        elif self.dft_rung == 4:
            myrem["method"] = "wb97xv"
        elif self.dft_rung == 5:
            myrem["method"] = "wb97mv"
        else:
            raise ValueError("dft_rung should be between 1 and 5!")

        if self.job_type.lower() in ["opt", "ts"]:
            myrem["geom_opt_max_cycles"] = self.geom_opt_max_cycles

<<<<<<< HEAD
        if self.job_type.lower() == "fsm":
=======
        if self.job_type.lower() in ["fsm", "gsm"]:
>>>>>>> c8d39b2c
            myrem["fsm_mode"] = 2
            myrem["fsm_nnode"] = 15
            myrem["fsm_ngrad"] = 4
            myrem["fsm_opt_mode"] = 2

        if self.pcm_dielectric is not None and self.smd_solvent is not None:
            raise ValueError("Only one of pcm or smd may be used for solvation.")

        if self.pcm_dielectric is not None:
            mypcm = pcm_defaults
            mysolvent["dielectric"] = self.pcm_dielectric
            myrem["solvent_method"] = 'pcm'

        if self.smd_solvent is not None:
            if self.smd_solvent == "custom":
                mysmx["solvent"] = "other"
            else:
                mysmx["solvent"] = self.smd_solvent
            myrem["solvent_method"] = "smd"
            myrem["ideriv"] = "1"
            if self.smd_solvent == "custom" or self.smd_solvent == "other":
                if self.custom_smd is None:
                    raise ValueError(
                        'A user-defined SMD requires passing custom_smd, a string' +
                        ' of seven comma separated values in the following order:' +
                        ' dielectric, refractive index, acidity, basicity, surface' +
                        ' tension, aromaticity, electronegative halogenicity')

        if self.overwrite_inputs:
            for sec, sec_dict in self.overwrite_inputs.items():
                if sec == "rem":
                    temp_rem = lower_and_check_unique(sec_dict)
                    for k, v in temp_rem.items():
                        myrem[k] = v
                if sec == "pcm":
                    temp_pcm = lower_and_check_unique(sec_dict)
                    for k, v in temp_pcm.items():
                        mypcm[k] = v
                if sec == "solvent":
                    temp_solvent = lower_and_check_unique(sec_dict)
                    for k, v in temp_solvent.items():
                        mysolvent[k] = v
                if sec == "smx":
                    temp_smx = lower_and_check_unique(sec_dict)
                    for k, v in temp_smx.items():
                        mysmx[k] = v

        super().__init__(
            self.molecule, rem=myrem, pcm=mypcm, solvent=mysolvent, smx=mysmx)

    def write(self, input_file):
        self.write_file(input_file)
        if self.smd_solvent == "custom" or self.smd_solvent == "other":
            with zopen(os.path.join(os.path.dirname(input_file), "solvent_data"), 'wt') as f:
                f.write(self.custom_smd)


class OptSet(QChemDictSet):
    """
    QChemDictSet for a geometry optimization
    """

    def __init__(self,
                 molecule,
                 dft_rung=3,
                 basis_set="def2-tzvppd",
                 pcm_dielectric=None,
                 smd_solvent=None,
                 custom_smd=None,
                 scf_algorithm="diis",
                 max_scf_cycles=200,
                 geom_opt_max_cycles=200,
                 overwrite_inputs=None):
        self.basis_set = basis_set
        self.scf_algorithm = scf_algorithm
        self.max_scf_cycles = max_scf_cycles
        self.geom_opt_max_cycles = geom_opt_max_cycles
        super().__init__(
            molecule=molecule,
            job_type="opt",
            dft_rung=dft_rung,
            pcm_dielectric=pcm_dielectric,
            smd_solvent=smd_solvent,
            custom_smd=custom_smd,
            basis_set=self.basis_set,
            scf_algorithm=self.scf_algorithm,
            max_scf_cycles=self.max_scf_cycles,
            geom_opt_max_cycles=self.geom_opt_max_cycles,
            overwrite_inputs=overwrite_inputs)


class TransitionStateSet(QChemDictSet):
    """
    QChemDictSet for a transition-state search
    """

    def __init__(self,
                 molecule,
                 dft_rung=3,
                 basis_set="def2-tzvppd",
                 pcm_dielectric=None,
                 smd_solvent=None,
                 custom_smd=None,
                 scf_algorithm="diis_gdm",
                 max_scf_cycles=200,
                 geom_opt_max_cycles=200,
                 overwrite_inputs=None):
        self.basis_set = basis_set
        self.scf_algorithm = scf_algorithm
        self.max_scf_cycles = max_scf_cycles
        self.geom_opt_max_cycles = geom_opt_max_cycles
        super(TransitionStateSet, self).__init__(
            molecule=molecule,
            job_type="ts",
            dft_rung=dft_rung,
            pcm_dielectric=pcm_dielectric,
            smd_solvent=smd_solvent,
            custom_smd=custom_smd,
            basis_set=self.basis_set,
            scf_algorithm=self.scf_algorithm,
            max_scf_cycles=self.max_scf_cycles,
            geom_opt_max_cycles=self.geom_opt_max_cycles,
            overwrite_inputs=overwrite_inputs)


class SinglePointSet(QChemDictSet):
    """
    QChemDictSet for a single point calculation
    """

    def __init__(self,
                 molecule,
                 dft_rung=3,
                 basis_set="def2-tzvppd",
                 pcm_dielectric=None,
                 smd_solvent=None,
                 custom_smd=None,
                 scf_algorithm="diis",
                 max_scf_cycles=200,
                 overwrite_inputs=None):
        self.basis_set = basis_set
        self.scf_algorithm = scf_algorithm
        self.max_scf_cycles = max_scf_cycles
        super().__init__(
            molecule=molecule,
            job_type="sp",
            dft_rung=dft_rung,
            pcm_dielectric=pcm_dielectric,
            smd_solvent=smd_solvent,
            custom_smd=custom_smd,
            basis_set=self.basis_set,
            scf_algorithm=self.scf_algorithm,
            max_scf_cycles=self.max_scf_cycles,
            overwrite_inputs=overwrite_inputs)


class FreqSet(QChemDictSet):
    """
    QChemDictSet for a single point calculation
    """

    def __init__(self,
                 molecule,
                 dft_rung=3,
                 basis_set="def2-tzvppd",
                 pcm_dielectric=None,
                 smd_solvent=None,
                 custom_smd=None,
                 scf_algorithm="diis",
                 max_scf_cycles=200,
                 overwrite_inputs=None):
        self.basis_set = basis_set
        self.scf_algorithm = scf_algorithm
        self.max_scf_cycles = max_scf_cycles
        super().__init__(
            molecule=molecule,
            job_type="freq",
            dft_rung=dft_rung,
            pcm_dielectric=pcm_dielectric,
            smd_solvent=smd_solvent,
            custom_smd=custom_smd,
            basis_set=self.basis_set,
            scf_algorithm=self.scf_algorithm,
            max_scf_cycles=self.max_scf_cycles,
            overwrite_inputs=overwrite_inputs)


class FreezingStringSet(QChemDictSet):
    """
<<<<<<< HEAD
    QChemDictSet for a transition-state search
=======
    QChemDictSet for a freezing-string method (FSM) calculation to guess the
    transition state of a reaction.
>>>>>>> c8d39b2c
    """

    def __init__(self,
                 molecule,
                 dft_rung=3,
                 basis_set="def2-tzvppd",
                 pcm_dielectric=None,
                 smd_solvent=None,
                 custom_smd=None,
                 scf_algorithm="diis_gdm",
                 max_scf_cycles=200,
                 overwrite_inputs=None):
        self.basis_set = basis_set
        self.scf_algorithm = scf_algorithm
        self.max_scf_cycles = max_scf_cycles
        super(FreezingStringSet, self).__init__(
            molecule=molecule,
            job_type="fsm",
            dft_rung=dft_rung,
            pcm_dielectric=pcm_dielectric,
            smd_solvent=smd_solvent,
            custom_smd=custom_smd,
            basis_set=self.basis_set,
            scf_algorithm=self.scf_algorithm,
            max_scf_cycles=self.max_scf_cycles,
<<<<<<< HEAD
=======
            overwrite_inputs=overwrite_inputs)


class GrowingStringSet(QChemDictSet):
    """
    QChemDictSet for a growing-string method (GSM) calculation to guess the
    transition state of a reaction.
    """

    def __init__(self,
                 molecule,
                 dft_rung=3,
                 basis_set="def2-tzvppd",
                 pcm_dielectric=None,
                 smd_solvent=None,
                 custom_smd=None,
                 scf_algorithm="diis_gdm",
                 max_scf_cycles=200,
                 overwrite_inputs=None):
        self.basis_set = basis_set
        self.scf_algorithm = scf_algorithm
        self.max_scf_cycles = max_scf_cycles
        super(FreezingStringSet, self).__init__(
            molecule=molecule,
            job_type="gsm",
            dft_rung=dft_rung,
            pcm_dielectric=pcm_dielectric,
            smd_solvent=smd_solvent,
            custom_smd=custom_smd,
            basis_set=self.basis_set,
            scf_algorithm=self.scf_algorithm,
            max_scf_cycles=self.max_scf_cycles,
>>>>>>> c8d39b2c
            overwrite_inputs=overwrite_inputs)<|MERGE_RESOLUTION|>--- conflicted
+++ resolved
@@ -103,11 +103,7 @@
         if self.job_type.lower() in ["opt", "ts"]:
             myrem["geom_opt_max_cycles"] = self.geom_opt_max_cycles
 
-<<<<<<< HEAD
-        if self.job_type.lower() == "fsm":
-=======
         if self.job_type.lower() in ["fsm", "gsm"]:
->>>>>>> c8d39b2c
             myrem["fsm_mode"] = 2
             myrem["fsm_nnode"] = 15
             myrem["fsm_ngrad"] = 4
@@ -297,12 +293,8 @@
 
 class FreezingStringSet(QChemDictSet):
     """
-<<<<<<< HEAD
-    QChemDictSet for a transition-state search
-=======
     QChemDictSet for a freezing-string method (FSM) calculation to guess the
     transition state of a reaction.
->>>>>>> c8d39b2c
     """
 
     def __init__(self,
@@ -328,8 +320,6 @@
             basis_set=self.basis_set,
             scf_algorithm=self.scf_algorithm,
             max_scf_cycles=self.max_scf_cycles,
-<<<<<<< HEAD
-=======
             overwrite_inputs=overwrite_inputs)
 
 
@@ -362,5 +352,4 @@
             basis_set=self.basis_set,
             scf_algorithm=self.scf_algorithm,
             max_scf_cycles=self.max_scf_cycles,
->>>>>>> c8d39b2c
             overwrite_inputs=overwrite_inputs)