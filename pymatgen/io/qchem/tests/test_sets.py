# Copyright (c) Pymatgen Development Team.
# Distributed under the terms of the MIT License.


from __future__ import annotations

import os
import unittest

import pytest

from pymatgen.io.qchem.sets import (
    ForceSet,
    FreqSet,
    OptSet,
    PESScanSet,
    QChemDictSet,
    QCInput,
    SinglePointSet,
    TransitionStateSet,
)
from pymatgen.util.testing import PymatgenTest

__author__ = "Samuel Blau, Brandon Wood, Shyam Dwaraknath, Evan Spotte-Smith, Ryan Kingsbury"
__copyright__ = "Copyright 2018-2022, The Materials Project"
__version__ = "0.1"
__maintainer__ = "Samuel Blau"
__email__ = "samblau1@gmail.com"


test_dir = os.path.join(PymatgenTest.TEST_FILES_DIR, "molecules")


class QChemDictSetTest(PymatgenTest):
    def test_init(self):
        test_molecule = QCInput.from_file(os.path.join(test_dir, "new_qchem_files/pcm.qin")).molecule
        test_DictSet = QChemDictSet(
            molecule=test_molecule,
            job_type="opt",
            basis_set="6-31G*",
            scf_algorithm="diis",
        )
<<<<<<< HEAD
        self.assertEqual(
            test_DictSet.rem,
            {
                "job_type": "opt",
                "gen_scfman": "true",
                "basis": "6-31g*",
                "max_scf_cycles": "100",
                "method": "wb97mv",
                "scf_algorithm": "diis",
                "xc_grid": "3",
                "thresh": "14",
                "s2thresh": "16",
                "geom_opt_max_cycles": "200",
                "symmetry": "false",
                "sym_ignore": "true",
                "resp_charges": "true",
            },
        )
        self.assertEqual(test_DictSet.pcm, {})
        self.assertEqual(test_DictSet.solvent, {})
        self.assertEqual(test_DictSet.smx, {})
        self.assertEqual(test_DictSet.molecule, test_molecule)
=======
        assert test_DictSet.rem == {
            "job_type": "opt",
            "gen_scfman": "true",
            "basis": "6-31g*",
            "max_scf_cycles": "100",
            "method": "wb97xv",
            "scf_algorithm": "diis",
            "xc_grid": "3",
            "thresh": "14",
            "s2thresh": "16",
            "geom_opt_max_cycles": "200",
            "symmetry": "false",
            "sym_ignore": "true",
            "resp_charges": "true",
        }
        assert test_DictSet.pcm == {}
        assert test_DictSet.solvent == {}
        assert test_DictSet.smx == {}
        assert test_DictSet.molecule == test_molecule
>>>>>>> f116c56e

    def test_full_init(self):
        test_molecule = QCInput.from_file(os.path.join(test_dir, "new_qchem_files/pcm.qin")).molecule

        test_DictSet = QChemDictSet(
            molecule=test_molecule,
            job_type="opt",
            basis_set="6-31g*",
            scf_algorithm="diis",
            dft_rung=2,
            pcm_dielectric=10.0,
            max_scf_cycles=35,
        )
<<<<<<< HEAD
        self.assertEqual(
            test_DictSet.rem,
            {
                "job_type": "opt",
                "gen_scfman": "true",
                "basis": "6-31g*",
                "max_scf_cycles": "35",
                "method": "b97-d3",
                "dft_d": "d3_bj",
                "geom_opt_max_cycles": "200",
                "scf_algorithm": "diis",
                "xc_grid": "3",
                "thresh": "14",
                "s2thresh": "16",
                "solvent_method": "pcm",
                "symmetry": "false",
                "sym_ignore": "true",
                "resp_charges": "true",
            },
        )
        self.assertEqual(
            test_DictSet.pcm,
            {
                "heavypoints": "194",
                "hpoints": "194",
                "radii": "uff",
                "theory": "cpcm",
                "vdwscale": "1.1",
            },
        )
        self.assertEqual(test_DictSet.solvent, {"dielectric": "10.0"})
        self.assertEqual(test_DictSet.molecule, test_molecule)
=======
        assert test_DictSet.rem == {
            "job_type": "opt",
            "gen_scfman": "true",
            "basis": "6-31g*",
            "max_scf_cycles": "35",
            "method": "b3lyp",
            "geom_opt_max_cycles": "200",
            "scf_algorithm": "diis",
            "xc_grid": "3",
            "thresh": "14",
            "s2thresh": "16",
            "solvent_method": "pcm",
            "symmetry": "false",
            "sym_ignore": "true",
            "resp_charges": "true",
        }
        assert test_DictSet.pcm == {
            "heavypoints": "194",
            "hpoints": "194",
            "radii": "uff",
            "theory": "cpcm",
            "vdwscale": "1.1",
        }
        assert test_DictSet.solvent == {"dielectric": "10.0"}
        assert test_DictSet.molecule == test_molecule
>>>>>>> f116c56e

        test_DictSet = QChemDictSet(
            molecule=test_molecule,
            job_type="opt",
            basis_set="6-31g*",
            scf_algorithm="diis",
            dft_rung=2,
            smd_solvent="water",
            max_scf_cycles=35,
        )
<<<<<<< HEAD
        self.assertEqual(
            test_DictSet.rem,
            {
                "job_type": "opt",
                "gen_scfman": "true",
                "basis": "6-31g*",
                "max_scf_cycles": "35",
                "method": "b97-d3",
                "dft_d": "d3_bj",
                "geom_opt_max_cycles": "200",
                "scf_algorithm": "diis",
                "xc_grid": "3",
                "thresh": "14",
                "s2thresh": "16",
                "solvent_method": "smd",
                "ideriv": "1",
                "symmetry": "false",
                "sym_ignore": "true",
                "resp_charges": "true",
            },
        )
        self.assertEqual(test_DictSet.smx, {"solvent": "water"})
=======
        assert test_DictSet.rem == {
            "job_type": "opt",
            "gen_scfman": "true",
            "basis": "6-31g*",
            "max_scf_cycles": "35",
            "method": "b3lyp",
            "geom_opt_max_cycles": "200",
            "scf_algorithm": "diis",
            "xc_grid": "3",
            "thresh": "14",
            "s2thresh": "16",
            "solvent_method": "smd",
            "ideriv": "1",
            "symmetry": "false",
            "sym_ignore": "true",
            "resp_charges": "true",
        }
        assert test_DictSet.smx == {"solvent": "water"}
>>>>>>> f116c56e

    def test_overwrite_input(self):
        test_molecule = QCInput.from_file(os.path.join(test_dir, "new_qchem_files/pcm.qin")).molecule
        overwrite_inputs = {
            "rem": {
                "method": "b3lyp",
                "basis": "6-31g*",
                "thresh": "10",
                "s2thresh": "12",
                "xc_grid": "000150000302",
            }
        }
        test_OptSet = OptSet(molecule=test_molecule, overwrite_inputs=overwrite_inputs)
        act_rem = {
            "job_type": "opt",
            "gen_scfman": "true",
            "basis": "6-31g*",
            "max_scf_cycles": "100",
            "method": "b3lyp",
            "scf_algorithm": "diis",
            "xc_grid": "000150000302",
            "geom_opt_max_cycles": "200",
            "thresh": "10",
            "s2thresh": "12",
            "symmetry": "false",
            "sym_ignore": "true",
            "resp_charges": "true",
        }
        assert act_rem == test_OptSet.rem

    def test_double_solvation(self):
        test_molecule = QCInput.from_file(os.path.join(test_dir, "new_qchem_files/pcm.qin")).molecule
        raised_error = False
        dict_set = None
        try:
            dict_set = QChemDictSet(
                molecule=test_molecule,
                job_type="opt",
                basis_set="6-31g*",
                scf_algorithm="diis",
                dft_rung=1,
                pcm_dielectric=10.0,
                smd_solvent="water",
                max_scf_cycles=35,
            )
        except ValueError:
            raised_error = True

        assert raised_error
        assert dict_set is None

    def test_pcm_write(self):
        test_molecule = QCInput.from_file(os.path.join(test_dir, "new_qchem_files/pcm.qin")).molecule
        dict_set = QChemDictSet(
            molecule=test_molecule,
            job_type="opt",
            basis_set="6-31g*",
            scf_algorithm="diis",
            dft_rung=5,
            pcm_dielectric=10.0,
            max_scf_cycles=35,
        )
        dict_set.write("mol.qin")
        test_dict = QCInput.from_file("mol.qin").as_dict()
        rem = {
            "job_type": "opt",
            "basis": "6-31G*",
            "max_scf_cycles": "35",
            "method": "wb97m(2)",
            "geom_opt_max_cycles": "200",
            "gen_scfman": "true",
            "scf_algorithm": "diis",
            "xc_grid": "3",
            "thresh": "14",
            "s2thresh": "16",
            "solvent_method": "pcm",
            "symmetry": "false",
            "sym_ignore": "true",
            "resp_charges": "true",
        }
        pcm = {
            "heavypoints": "194",
            "hpoints": "194",
            "radii": "uff",
            "theory": "cpcm",
            "vdwscale": "1.1",
        }
        qc_input = QCInput(molecule=test_molecule, rem=rem, pcm=pcm, solvent={"dielectric": 10.0})
        for k, v in qc_input.as_dict().items():
            assert v == test_dict[k]
        os.remove("mol.qin")

    def test_isosvp_write(self):
        """
        Also tests overwrite_inputs with a RHOISO value
        """
        test_molecule = QCInput.from_file(os.path.join(test_dir, "new_qchem_files/pcm.qin")).molecule
        dict_set = QChemDictSet(
            molecule=test_molecule,
            job_type="opt",
            basis_set="def2-SVPD",
            scf_algorithm="diis",
            dft_rung=4,
            isosvp_dielectric=62,
            max_scf_cycles=35,
            overwrite_inputs={"svp": {"RHOISO": 0.0009}},
        )
        dict_set.write("mol.qin")
        test_dict = QCInput.from_file("mol.qin").as_dict()
        rem = {
            "job_type": "opt",
            "basis": "def2-SVPD",
            "max_scf_cycles": "35",
            "method": "wb97mv",
            "geom_opt_max_cycles": "200",
            "gen_scfman": "false",
            "scf_algorithm": "diis",
            "xc_grid": "3",
            "thresh": "14",
            "s2thresh": "16",
            "solvent_method": "isosvp",
            "symmetry": "false",
            "sym_ignore": "true",
            "resp_charges": "true",
        }

        qc_input = QCInput(
            molecule=test_molecule,
            rem=rem,
            pcm_nonels=None,
            svp={"RHOISO": 0.0009, "DIELST": 62, "NPTLEB": 1202, "ITRNGR": 2, "IROTGR": 2},
        )
        for k, v in qc_input.as_dict().items():
            assert v == test_dict[k]
        os.remove("mol.qin")

    def test_smd_write(self):
        test_molecule = QCInput.from_file(os.path.join(test_dir, "new_qchem_files/pcm.qin")).molecule
        dict_set = QChemDictSet(
            molecule=test_molecule,
            job_type="opt",
            basis_set="6-31g*",
            scf_algorithm="diis",
            dft_rung=4,
            smd_solvent="water",
            max_scf_cycles=35,
        )
        dict_set.write("mol.qin")
        test_dict = QCInput.from_file("mol.qin").as_dict()
        rem = {
            "job_type": "opt",
            "basis": "6-31G*",
            "max_scf_cycles": "35",
            "method": "wb97mv",
            "geom_opt_max_cycles": "200",
            "gen_scfman": "true",
            "scf_algorithm": "diis",
            "xc_grid": "3",
            "thresh": "14",
            "s2thresh": "16",
            "solvent_method": "smd",
            "ideriv": "1",
            "symmetry": "false",
            "sym_ignore": "true",
            "resp_charges": "true",
        }
        qc_input = QCInput(molecule=test_molecule, rem=rem, smx={"solvent": "water"})
        for k, v in qc_input.as_dict().items():
            assert v == test_dict[k]
        os.remove("mol.qin")

    def test_cmirs_write(self):
        """
        Also tests overwrite_inputs with a RHOISO value
        """
        test_molecule = QCInput.from_file(os.path.join(test_dir, "new_qchem_files/pcm.qin")).molecule
        dict_set = QChemDictSet(
            molecule=test_molecule,
            job_type="opt",
            basis_set="def2-SVPD",
            scf_algorithm="diis",
            dft_rung=4,
            cmirs_solvent="water",
            max_scf_cycles=35,
            overwrite_inputs={"svp": {"RHOISO": 0.0005}},
        )
        dict_set.write("mol.qin")
        test_dict = QCInput.from_file("mol.qin").as_dict()
        rem = {
            "job_type": "opt",
            "basis": "def2-SVPD",
            "max_scf_cycles": "35",
            "method": "wb97mv",
            "geom_opt_max_cycles": "200",
            "gen_scfman": "false",
            "scf_algorithm": "diis",
            "xc_grid": "3",
            "thresh": "14",
            "s2thresh": "16",
            "solvent_method": "isosvp",
            "symmetry": "false",
            "sym_ignore": "true",
            "resp_charges": "true",
        }
        pcm_nonels = {
            "A": -0.006496,
            "B": 0.050833,
            "C": -566.7,
            "D": -30.503,
            "gamma": 3.2,
            "solvrho": 0.05,
            "Delta": 7,
            "GauLag_N": 40,
        }

        qc_input = QCInput(
            molecule=test_molecule,
            rem=rem,
            pcm_nonels=pcm_nonels,
            svp={"RHOISO": 0.0005, "DIELST": 78.39, "NPTLEB": 1202, "ITRNGR": 2, "IROTGR": 2, "IPNRF": 1, "IDEFESR": 1},
        )
        for k, v in qc_input.as_dict().items():
            assert v == test_dict[k]
        os.remove("mol.qin")

    def test_custom_smd_write(self):
        test_molecule = QCInput.from_file(os.path.join(test_dir, "new_qchem_files/pcm.qin")).molecule
        dict_set = QChemDictSet(
            molecule=test_molecule,
            job_type="opt",
            basis_set="6-31g*",
            scf_algorithm="diis",
            dft_rung=4,
            smd_solvent="custom",
            custom_smd="90.00,1.415,0.00,0.735,20.2,0.00,0.00",
            max_scf_cycles=35,
        )
        dict_set.write("mol.qin")
        test_dict = QCInput.from_file("mol.qin").as_dict()
        rem = {
            "job_type": "opt",
            "basis": "6-31G*",
            "max_scf_cycles": "35",
            "method": "wb97mv",
            "geom_opt_max_cycles": "200",
            "gen_scfman": "true",
            "scf_algorithm": "diis",
            "xc_grid": "3",
            "thresh": "14",
            "s2thresh": "16",
            "solvent_method": "smd",
            "ideriv": "1",
            "symmetry": "false",
            "sym_ignore": "true",
            "resp_charges": "true",
        }
        qc_input = QCInput(molecule=test_molecule, rem=rem, smx={"solvent": "other"})
        for k, v in qc_input.as_dict().items():
            assert v == test_dict[k]
        os.remove("mol.qin")
        with open("solvent_data") as sd:
            lines = sd.readlines()
            assert lines[0] == "90.00,1.415,0.00,0.735,20.2,0.00,0.00"
        os.remove("solvent_data")

    def test_solvation_warnings(self):
        """
        Tests warnings / errors resulting from nonsensical overwrite_inputs
        """
        test_molecule = QCInput.from_file(os.path.join(test_dir, "new_qchem_files/pcm.qin")).molecule
        with pytest.raises(RuntimeError, match="CMIRS is only parameterized"):
            QChemDictSet(
                molecule=test_molecule,
                job_type="opt",
                basis_set="def2-SVPD",
                scf_algorithm="diis",
                dft_rung=5,
                cmirs_solvent="water",
                max_scf_cycles=35,
                overwrite_inputs={"svp": {"RHOISO": 0.0007}},
            )
        with pytest.warns(UserWarning, match="Setting IDEFESR=0"):
            QChemDictSet(
                molecule=test_molecule,
                job_type="opt",
                basis_set="def2-SVPD",
                scf_algorithm="diis",
                dft_rung=5,
                cmirs_solvent="water",
                max_scf_cycles=35,
                overwrite_inputs={"svp": {"IDEFESR": 0}},
            )
        with pytest.warns(UserWarning, match="Setting IDEFESR=1"):
            QChemDictSet(
                molecule=test_molecule,
                job_type="opt",
                basis_set="def2-SVPD",
                scf_algorithm="diis",
                dft_rung=5,
                isosvp_dielectric=78,
                max_scf_cycles=35,
                overwrite_inputs={"svp": {"IDEFESR": 1}},
            )
        with pytest.warns(UserWarning, match="Setting DIELST"):
            QChemDictSet(
                molecule=test_molecule,
                job_type="opt",
                basis_set="def2-SVPD",
                scf_algorithm="diis",
                dft_rung=5,
                pcm_dielectric=78,
                max_scf_cycles=35,
                overwrite_inputs={"svp": {"DIELST": 67}},
            )
        with pytest.warns(UserWarning, match="The solvent section will be ignored"):
            QChemDictSet(
                molecule=test_molecule,
                job_type="opt",
                basis_set="def2-SVPD",
                scf_algorithm="diis",
                dft_rung=5,
                isosvp_dielectric=78,
                max_scf_cycles=35,
                overwrite_inputs={"solvent": {"dielectric": 67}},
            )


class SinglePointSetTest(PymatgenTest):
    def test_init(self):
        test_molecule = QCInput.from_file(os.path.join(test_dir, "new_qchem_files/pcm.qin")).molecule
        test_SPSet = SinglePointSet(molecule=test_molecule)
<<<<<<< HEAD
        self.assertEqual(
            test_SPSet.rem,
            {
                "job_type": "sp",
                "gen_scfman": "true",
                "basis": "def2-tzvpd",
                "max_scf_cycles": "100",
                "method": "wb97mv",
                "scf_algorithm": "diis",
                "xc_grid": "3",
                "thresh": "14",
                "s2thresh": "16",
                "symmetry": "false",
                "sym_ignore": "true",
                "resp_charges": "true",
            },
        )
        self.assertEqual(test_SPSet.pcm, {})
        self.assertEqual(test_SPSet.solvent, {})
        self.assertEqual(test_SPSet.molecule, test_molecule)
=======
        assert test_SPSet.rem == {
            "job_type": "sp",
            "gen_scfman": "true",
            "basis": "def2-tzvppd",
            "max_scf_cycles": "100",
            "method": "wb97xd",
            "scf_algorithm": "diis",
            "xc_grid": "3",
            "thresh": "14",
            "s2thresh": "16",
            "symmetry": "false",
            "sym_ignore": "true",
            "resp_charges": "true",
        }
        assert test_SPSet.pcm == {}
        assert test_SPSet.solvent == {}
        assert test_SPSet.molecule == test_molecule
>>>>>>> f116c56e

    def test_scf_extra_print(self):
        test_molecule = QCInput.from_file(os.path.join(test_dir, "new_qchem_files/pcm.qin")).molecule
        test_SPSet = SinglePointSet(molecule=test_molecule, extra_scf_print=True)
<<<<<<< HEAD
        self.assertEqual(
            test_SPSet.rem,
            {
                "job_type": "sp",
                "gen_scfman": "true",
                "basis": "def2-tzvpd",
                "max_scf_cycles": "100",
                "method": "wb97mv",
                "scf_algorithm": "diis",
                "xc_grid": "3",
                "thresh": "14",
                "s2thresh": "16",
                "symmetry": "false",
                "sym_ignore": "true",
                "resp_charges": "true",
                "scf_convergence": "8",
                "scf_final_print": "3",
            },
        )
        self.assertEqual(test_SPSet.pcm, {})
        self.assertEqual(test_SPSet.solvent, {})
        self.assertEqual(test_SPSet.molecule, test_molecule)
=======
        assert test_SPSet.rem == {
            "job_type": "sp",
            "gen_scfman": "true",
            "basis": "def2-tzvppd",
            "max_scf_cycles": "100",
            "method": "wb97xd",
            "scf_algorithm": "diis",
            "xc_grid": "3",
            "thresh": "14",
            "s2thresh": "16",
            "symmetry": "false",
            "sym_ignore": "true",
            "resp_charges": "true",
            "scf_convergence": "8",
            "scf_final_print": "3",
        }
        assert test_SPSet.pcm == {}
        assert test_SPSet.solvent == {}
        assert test_SPSet.molecule == test_molecule
>>>>>>> f116c56e

    def test_pcm_init(self):
        test_molecule = QCInput.from_file(os.path.join(test_dir, "new_qchem_files/pcm.qin")).molecule
        test_SPSet = SinglePointSet(molecule=test_molecule, pcm_dielectric=10.0)
<<<<<<< HEAD
        self.assertEqual(
            test_SPSet.rem,
            {
                "job_type": "sp",
                "gen_scfman": "true",
                "basis": "def2-tzvpd",
                "max_scf_cycles": "100",
                "method": "wb97mv",
                "scf_algorithm": "diis",
                "xc_grid": "3",
                "thresh": "14",
                "s2thresh": "16",
                "solvent_method": "pcm",
                "symmetry": "false",
                "sym_ignore": "true",
                "resp_charges": "true",
            },
        )
        self.assertEqual(
            test_SPSet.pcm,
            {
                "heavypoints": "194",
                "hpoints": "194",
                "radii": "uff",
                "theory": "cpcm",
                "vdwscale": "1.1",
            },
        )
        self.assertEqual(test_SPSet.solvent, {"dielectric": "10.0"})
        self.assertEqual(test_SPSet.molecule, test_molecule)
=======
        assert test_SPSet.rem == {
            "job_type": "sp",
            "gen_scfman": "true",
            "basis": "def2-tzvppd",
            "max_scf_cycles": "100",
            "method": "wb97xd",
            "scf_algorithm": "diis",
            "xc_grid": "3",
            "thresh": "14",
            "s2thresh": "16",
            "solvent_method": "pcm",
            "symmetry": "false",
            "sym_ignore": "true",
            "resp_charges": "true",
        }
        assert test_SPSet.pcm == {
            "heavypoints": "194",
            "hpoints": "194",
            "radii": "uff",
            "theory": "cpcm",
            "vdwscale": "1.1",
        }
        assert test_SPSet.solvent == {"dielectric": "10.0"}
        assert test_SPSet.molecule == test_molecule
>>>>>>> f116c56e

    def test_isosvp_init(self):
        test_molecule = QCInput.from_file(os.path.join(test_dir, "new_qchem_files/pcm.qin")).molecule
        test_SPSet = SinglePointSet(molecule=test_molecule, isosvp_dielectric=10.0)
<<<<<<< HEAD
        self.assertEqual(
            test_SPSet.rem,
            {
                "job_type": "sp",
                "gen_scfman": "false",
                "basis": "def2-tzvpd",
                "max_scf_cycles": "100",
                "method": "wb97mv",
                "scf_algorithm": "diis",
                "xc_grid": "3",
                "thresh": "14",
                "s2thresh": "16",
                "solvent_method": "isosvp",
                "symmetry": "false",
                "sym_ignore": "true",
                "resp_charges": "true",
            },
        )
        self.assertEqual(
            test_SPSet.svp,
            {"dielst": "10.0", "rhoiso": "0.001", "nptleb": "1202", "itrngr": "2", "irotgr": "2"},
        )
        self.assertEqual(test_SPSet.molecule, test_molecule)
=======
        assert test_SPSet.rem == {
            "job_type": "sp",
            "gen_scfman": "false",
            "basis": "def2-tzvppd",
            "max_scf_cycles": "100",
            "method": "wb97xd",
            "scf_algorithm": "diis",
            "xc_grid": "3",
            "thresh": "14",
            "s2thresh": "16",
            "solvent_method": "isosvp",
            "symmetry": "false",
            "sym_ignore": "true",
            "resp_charges": "true",
        }
        assert test_SPSet.svp == {"dielst": "10.0", "rhoiso": "0.001", "nptleb": "1202", "itrngr": "2", "irotgr": "2"}
        assert test_SPSet.molecule == test_molecule
>>>>>>> f116c56e

    def test_smd_init(self):
        test_molecule = QCInput.from_file(os.path.join(test_dir, "new_qchem_files/pcm.qin")).molecule
        test_SPSet = SinglePointSet(molecule=test_molecule, smd_solvent="water")
<<<<<<< HEAD
        self.assertEqual(
            test_SPSet.rem,
            {
                "job_type": "sp",
                "gen_scfman": "true",
                "basis": "def2-tzvpd",
                "max_scf_cycles": "100",
                "method": "wb97mv",
                "scf_algorithm": "diis",
                "xc_grid": "3",
                "thresh": "14",
                "s2thresh": "16",
                "solvent_method": "smd",
                "ideriv": "1",
                "symmetry": "false",
                "sym_ignore": "true",
                "resp_charges": "true",
            },
        )
        self.assertEqual(test_SPSet.smx, {"solvent": "water"})
        self.assertEqual(test_SPSet.molecule, test_molecule)
=======
        assert test_SPSet.rem == {
            "job_type": "sp",
            "gen_scfman": "true",
            "basis": "def2-tzvppd",
            "max_scf_cycles": "100",
            "method": "wb97xd",
            "scf_algorithm": "diis",
            "xc_grid": "3",
            "thresh": "14",
            "s2thresh": "16",
            "solvent_method": "smd",
            "ideriv": "1",
            "symmetry": "false",
            "sym_ignore": "true",
            "resp_charges": "true",
        }
        assert test_SPSet.smx == {"solvent": "water"}
        assert test_SPSet.molecule == test_molecule
>>>>>>> f116c56e

    def test_cmirs_init(self):
        test_molecule = QCInput.from_file(os.path.join(test_dir, "new_qchem_files/pcm.qin")).molecule
        test_SPSet = SinglePointSet(
            molecule=test_molecule, cmirs_solvent="benzene", overwrite_inputs={"svp": {"RHOISO": 0.0005}}
        )
<<<<<<< HEAD
        self.assertEqual(
            test_SPSet.rem,
            {
                "job_type": "sp",
                "gen_scfman": "false",
                "basis": "def2-tzvpd",
                "max_scf_cycles": "100",
                "method": "wb97mv",
                "scf_algorithm": "diis",
                "xc_grid": "3",
                "thresh": "14",
                "s2thresh": "16",
                "solvent_method": "isosvp",
                "symmetry": "false",
                "sym_ignore": "true",
                "resp_charges": "true",
            },
        )
        self.assertEqual(
            test_SPSet.svp,
            {
                "dielst": "2.28",
                "rhoiso": "0.0005",
                "nptleb": "1202",
                "itrngr": "2",
                "irotgr": "2",
                "ipnrf": "1",
                "idefesr": "1",
            },
        )
        self.assertEqual(
            test_SPSet.pcm_nonels,
            {
                "a": "-0.00572",
                "b": "0.01116",
                "c": None,
                "d": None,
                "gamma": None,
                "solvrho": "0.0421",
                "gaulag_n": "40",
                "delta": "7",
            },
        )
        self.assertEqual(test_SPSet.molecule, test_molecule)
=======
        assert test_SPSet.rem == {
            "job_type": "sp",
            "gen_scfman": "false",
            "basis": "def2-tzvppd",
            "max_scf_cycles": "100",
            "method": "wb97xd",
            "scf_algorithm": "diis",
            "xc_grid": "3",
            "thresh": "14",
            "s2thresh": "16",
            "solvent_method": "isosvp",
            "symmetry": "false",
            "sym_ignore": "true",
            "resp_charges": "true",
        }
        assert test_SPSet.svp == {
            "dielst": "2.28",
            "rhoiso": "0.0005",
            "nptleb": "1202",
            "itrngr": "2",
            "irotgr": "2",
            "ipnrf": "1",
            "idefesr": "1",
        }
        assert test_SPSet.pcm_nonels == {
            "a": "-0.00572",
            "b": "0.01116",
            "c": None,
            "d": None,
            "gamma": None,
            "solvrho": "0.0421",
            "gaulag_n": "40",
            "delta": "7",
        }
        assert test_SPSet.molecule == test_molecule
>>>>>>> f116c56e

    def test_plots_init(self):
        test_molecule = QCInput.from_file(os.path.join(test_dir, "new_qchem_files/pcm.qin")).molecule
        test_SPSet = SinglePointSet(molecule=test_molecule, smd_solvent="water", plot_cubes=True)
<<<<<<< HEAD
        self.assertEqual(
            test_SPSet.rem,
            {
                "job_type": "sp",
                "gen_scfman": "true",
                "basis": "def2-tzvpd",
                "max_scf_cycles": "100",
                "method": "wb97mv",
                "scf_algorithm": "diis",
                "xc_grid": "3",
                "thresh": "14",
                "s2thresh": "16",
                "solvent_method": "smd",
                "ideriv": "1",
                "symmetry": "false",
                "sym_ignore": "true",
                "resp_charges": "true",
                "plots": "true",
                "make_cube_files": "true",
            },
        )
        self.assertEqual(test_SPSet.plots, {"grid_spacing": "0.05", "total_density": "0"})
        self.assertEqual(test_SPSet.smx, {"solvent": "water"})
        self.assertEqual(test_SPSet.molecule, test_molecule)
=======
        assert test_SPSet.rem == {
            "job_type": "sp",
            "gen_scfman": "true",
            "basis": "def2-tzvppd",
            "max_scf_cycles": "100",
            "method": "wb97xd",
            "scf_algorithm": "diis",
            "xc_grid": "3",
            "thresh": "14",
            "s2thresh": "16",
            "solvent_method": "smd",
            "ideriv": "1",
            "symmetry": "false",
            "sym_ignore": "true",
            "resp_charges": "true",
            "plots": "true",
            "make_cube_files": "true",
        }
        assert test_SPSet.plots == {"grid_spacing": "0.05", "total_density": "0"}
        assert test_SPSet.smx == {"solvent": "water"}
        assert test_SPSet.molecule == test_molecule
>>>>>>> f116c56e


class OptSetTest(PymatgenTest):
    def test_init(self):
        test_molecule = QCInput.from_file(os.path.join(test_dir, "new_qchem_files/pcm.qin")).molecule
        test_OptSet = OptSet(molecule=test_molecule)
<<<<<<< HEAD
        self.assertEqual(
            test_OptSet.rem,
            {
                "job_type": "opt",
                "gen_scfman": "true",
                "basis": "def2-svpd",
                "max_scf_cycles": "100",
                "method": "wb97mv",
                "scf_algorithm": "diis",
                "xc_grid": "3",
                "thresh": "14",
                "s2thresh": "16",
                "geom_opt_max_cycles": "200",
                "symmetry": "false",
                "sym_ignore": "true",
                "resp_charges": "true",
            },
        )
        self.assertEqual(test_OptSet.pcm, {})
        self.assertEqual(test_OptSet.solvent, {})
        self.assertEqual(test_OptSet.smx, {})
        self.assertEqual(test_OptSet.molecule, test_molecule)
=======
        assert test_OptSet.rem == {
            "job_type": "opt",
            "gen_scfman": "true",
            "basis": "def2-tzvppd",
            "max_scf_cycles": "100",
            "method": "wb97xd",
            "scf_algorithm": "diis",
            "xc_grid": "3",
            "thresh": "14",
            "s2thresh": "16",
            "geom_opt_max_cycles": "200",
            "symmetry": "false",
            "sym_ignore": "true",
            "resp_charges": "true",
        }
        assert test_OptSet.pcm == {}
        assert test_OptSet.solvent == {}
        assert test_OptSet.smx == {}
        assert test_OptSet.molecule == test_molecule
>>>>>>> f116c56e

    def test_pcm_init(self):
        test_molecule = QCInput.from_file(os.path.join(test_dir, "new_qchem_files/pcm.qin")).molecule
        test_OptSet = OptSet(molecule=test_molecule, pcm_dielectric=10.0)
<<<<<<< HEAD
        self.assertEqual(
            test_OptSet.rem,
            {
                "job_type": "opt",
                "gen_scfman": "true",
                "basis": "def2-svpd",
                "max_scf_cycles": "100",
                "method": "wb97mv",
                "geom_opt_max_cycles": "200",
                "scf_algorithm": "diis",
                "xc_grid": "3",
                "thresh": "14",
                "s2thresh": "16",
                "solvent_method": "pcm",
                "symmetry": "false",
                "sym_ignore": "true",
                "resp_charges": "true",
            },
        )
        self.assertEqual(
            test_OptSet.pcm,
            {
                "heavypoints": "194",
                "hpoints": "194",
                "radii": "uff",
                "theory": "cpcm",
                "vdwscale": "1.1",
            },
        )
        self.assertEqual(test_OptSet.solvent, {"dielectric": "10.0"})
        self.assertEqual(test_OptSet.molecule, test_molecule)
=======
        assert test_OptSet.rem == {
            "job_type": "opt",
            "gen_scfman": "true",
            "basis": "def2-tzvppd",
            "max_scf_cycles": "100",
            "method": "wb97xd",
            "geom_opt_max_cycles": "200",
            "scf_algorithm": "diis",
            "xc_grid": "3",
            "thresh": "14",
            "s2thresh": "16",
            "solvent_method": "pcm",
            "symmetry": "false",
            "sym_ignore": "true",
            "resp_charges": "true",
        }
        assert test_OptSet.pcm == {
            "heavypoints": "194",
            "hpoints": "194",
            "radii": "uff",
            "theory": "cpcm",
            "vdwscale": "1.1",
        }
        assert test_OptSet.solvent == {"dielectric": "10.0"}
        assert test_OptSet.molecule == test_molecule
>>>>>>> f116c56e

    def test_smd_init(self):
        test_molecule = QCInput.from_file(os.path.join(test_dir, "new_qchem_files/pcm.qin")).molecule
        test_OptSet = OptSet(molecule=test_molecule, smd_solvent="water")
<<<<<<< HEAD
        self.assertEqual(
            test_OptSet.rem,
            {
                "job_type": "opt",
                "gen_scfman": "true",
                "basis": "def2-svpd",
                "max_scf_cycles": "100",
                "method": "wb97mv",
                "geom_opt_max_cycles": "200",
                "scf_algorithm": "diis",
                "xc_grid": "3",
                "thresh": "14",
                "s2thresh": "16",
                "solvent_method": "smd",
                "ideriv": "1",
                "symmetry": "false",
                "sym_ignore": "true",
                "resp_charges": "true",
            },
        )
        self.assertEqual(test_OptSet.smx, {"solvent": "water"})
        self.assertEqual(test_OptSet.molecule, test_molecule)
=======
        assert test_OptSet.rem == {
            "job_type": "opt",
            "gen_scfman": "true",
            "basis": "def2-tzvppd",
            "max_scf_cycles": "100",
            "method": "wb97xd",
            "geom_opt_max_cycles": "200",
            "scf_algorithm": "diis",
            "xc_grid": "3",
            "thresh": "14",
            "s2thresh": "16",
            "solvent_method": "smd",
            "ideriv": "1",
            "symmetry": "false",
            "sym_ignore": "true",
            "resp_charges": "true",
        }
        assert test_OptSet.smx == {"solvent": "water"}
        assert test_OptSet.molecule == test_molecule
>>>>>>> f116c56e

    def test_overwrite_opt_input(self):
        test_molecule = QCInput.from_file(os.path.join(test_dir, "new_qchem_files/pcm.qin")).molecule
        overwrite_inputs = {"opt": {"FIXED": ["1 XYZ", "2 XY"]}}
        test_OptSet = OptSet(molecule=test_molecule, overwrite_inputs=overwrite_inputs)
        act_opt = {"fixed": ["1 XYZ", "2 XY"]}
        assert act_opt == test_OptSet.opt

    def test_nbo_init(self):
        test_molecule = QCInput.from_file(os.path.join(test_dir, "new_qchem_files/pcm.qin")).molecule
        test_OptSet = OptSet(molecule=test_molecule, nbo_params={})
<<<<<<< HEAD
        self.assertEqual(
            test_OptSet.rem,
            {
                "job_type": "opt",
                "gen_scfman": "true",
                "geom_opt_max_cycles": "200",
                "basis": "def2-svpd",
                "max_scf_cycles": "100",
                "method": "wb97mv",
                "scf_algorithm": "diis",
                "xc_grid": "3",
                "thresh": "14",
                "s2thresh": "16",
                "symmetry": "false",
                "sym_ignore": "true",
                "resp_charges": "true",
                "nbo": "true",
            },
        )
        self.assertEqual(test_OptSet.nbo, {})
        self.assertEqual(test_OptSet.molecule, test_molecule)
=======
        assert test_OptSet.rem == {
            "job_type": "opt",
            "gen_scfman": "true",
            "geom_opt_max_cycles": "200",
            "basis": "def2-tzvppd",
            "max_scf_cycles": "100",
            "method": "wb97xd",
            "scf_algorithm": "diis",
            "xc_grid": "3",
            "thresh": "14",
            "s2thresh": "16",
            "symmetry": "false",
            "sym_ignore": "true",
            "resp_charges": "true",
            "nbo": "true",
        }
        assert test_OptSet.nbo == {}
        assert test_OptSet.molecule == test_molecule
>>>>>>> f116c56e

    def test_v5_vs_v6(self):
        test_molecule = QCInput.from_file(os.path.join(test_dir, "new_qchem_files/pcm.qin")).molecule
        v5_OptSet = OptSet(molecule=test_molecule, qchem_version=5, basis_set="def2-tzvpd", geom_opt={})
        self.assertEqual(
            v5_OptSet.rem,
            {
                "job_type": "opt",
                "gen_scfman": "true",
                "geom_opt_max_cycles": "200",
                "basis": "def2-tzvpd",
                "max_scf_cycles": "100",
                "method": "wb97mv",
                "scf_algorithm": "diis",
                "xc_grid": "3",
                "thresh": "14",
                "s2thresh": "16",
                "symmetry": "false",
                "sym_ignore": "true",
                "resp_charges": "true",
                "geom_opt2": "3",
            },
        )
        self.assertEqual(v5_OptSet.geom_opt, {"maxiter": "200"})
        self.assertEqual(v5_OptSet.molecule, test_molecule)

        v6_OptSet = OptSet(molecule=test_molecule, qchem_version=6, basis_set="def2-tzvpd", geom_opt={})
        self.assertEqual(
            v6_OptSet.rem,
            {
                "job_type": "opt",
                "gen_scfman": "true",
                "geom_opt_max_cycles": "200",
                "basis": "def2-tzvpd",
                "max_scf_cycles": "100",
                "method": "wb97mv",
                "scf_algorithm": "diis",
                "xc_grid": "3",
                "thresh": "14",
                "s2thresh": "16",
                "symmetry": "false",
                "sym_ignore": "true",
                "resp_charges": "true",
            },
        )
        self.assertEqual(
            v6_OptSet.geom_opt,
            {"maxiter": "200", "coordinates": "redundant", "max_displacement": "0.1", "optimization_restart": "false"},
        )
        self.assertEqual(v6_OptSet.molecule, test_molecule)

        v6_OptSet_modified = OptSet(
            molecule=test_molecule,
            qchem_version=6,
            basis_set="def2-tzvpd",
            geom_opt={"coordinates": "delocalized", "initial_hessian": "read"},
        )
        self.assertEqual(
            v6_OptSet_modified.geom_opt,
            {
                "maxiter": "200",
                "coordinates": "delocalized",
                "max_displacement": "0.1",
                "initial_hessian": "read",
                "optimization_restart": "false",
            },
        )


class TransitionStateSetTest(PymatgenTest):
    def test_init(self):
        test_molecule = QCInput.from_file(os.path.join(test_dir, "new_qchem_files/pcm.qin")).molecule
        test_TSSet = TransitionStateSet(molecule=test_molecule)
<<<<<<< HEAD
        self.assertEqual(
            test_TSSet.rem,
            {
                "job_type": "ts",
                "gen_scfman": "true",
                "basis": "def2-svpd",
                "max_scf_cycles": "100",
                "method": "wb97mv",
                "scf_algorithm": "diis",
                "xc_grid": "3",
                "thresh": "14",
                "s2thresh": "16",
                "geom_opt_max_cycles": "200",
                "resp_charges": "true",
                "sym_ignore": "true",
                "symmetry": "false",
            },
        )
        self.assertEqual(test_TSSet.pcm, {})
        self.assertEqual(test_TSSet.solvent, {})
        self.assertEqual(test_TSSet.smx, {})
        self.assertEqual(test_TSSet.molecule, test_molecule)
=======
        assert test_TSSet.rem == {
            "job_type": "ts",
            "gen_scfman": "true",
            "basis": "def2-tzvppd",
            "max_scf_cycles": "100",
            "method": "wb97xd",
            "scf_algorithm": "diis",
            "xc_grid": "3",
            "thresh": "14",
            "s2thresh": "16",
            "geom_opt_max_cycles": "200",
            "resp_charges": "true",
            "sym_ignore": "true",
            "symmetry": "false",
        }
        assert test_TSSet.pcm == {}
        assert test_TSSet.solvent == {}
        assert test_TSSet.smx == {}
        assert test_TSSet.molecule == test_molecule
>>>>>>> f116c56e

    def test_pcm_init(self):
        test_molecule = QCInput.from_file(os.path.join(test_dir, "new_qchem_files/pcm.qin")).molecule
        test_TSSet = TransitionStateSet(molecule=test_molecule, pcm_dielectric=10.0)
<<<<<<< HEAD
        self.assertEqual(
            test_TSSet.rem,
            {
                "job_type": "ts",
                "gen_scfman": "true",
                "basis": "def2-svpd",
                "max_scf_cycles": "100",
                "method": "wb97mv",
                "geom_opt_max_cycles": "200",
                "scf_algorithm": "diis",
                "xc_grid": "3",
                "thresh": "14",
                "s2thresh": "16",
                "solvent_method": "pcm",
                "resp_charges": "true",
                "sym_ignore": "true",
                "symmetry": "false",
            },
        )
        self.assertEqual(
            test_TSSet.pcm,
            {"heavypoints": "194", "hpoints": "194", "radii": "uff", "theory": "cpcm", "vdwscale": "1.1"},
        )
        self.assertEqual(test_TSSet.solvent, {"dielectric": "10.0"})
        self.assertEqual(test_TSSet.molecule, test_molecule)
=======
        assert test_TSSet.rem == {
            "job_type": "ts",
            "gen_scfman": "true",
            "basis": "def2-tzvppd",
            "max_scf_cycles": "100",
            "method": "wb97xd",
            "geom_opt_max_cycles": "200",
            "scf_algorithm": "diis",
            "xc_grid": "3",
            "thresh": "14",
            "s2thresh": "16",
            "solvent_method": "pcm",
            "resp_charges": "true",
            "sym_ignore": "true",
            "symmetry": "false",
        }
        assert test_TSSet.pcm == {
            "heavypoints": "194",
            "hpoints": "194",
            "radii": "uff",
            "theory": "cpcm",
            "vdwscale": "1.1",
        }
        assert test_TSSet.solvent == {"dielectric": "10.0"}
        assert test_TSSet.molecule == test_molecule
>>>>>>> f116c56e

    def test_smd_init(self):
        test_molecule = QCInput.from_file(os.path.join(test_dir, "new_qchem_files/pcm.qin")).molecule
        test_TSSet = TransitionStateSet(molecule=test_molecule, smd_solvent="water")
<<<<<<< HEAD
        self.assertEqual(
            test_TSSet.rem,
            {
                "job_type": "ts",
                "gen_scfman": "true",
                "basis": "def2-svpd",
                "max_scf_cycles": "100",
                "method": "wb97mv",
                "geom_opt_max_cycles": "200",
                "scf_algorithm": "diis",
                "xc_grid": "3",
                "thresh": "14",
                "s2thresh": "16",
                "solvent_method": "smd",
                "ideriv": "1",
                "resp_charges": "true",
                "sym_ignore": "true",
                "symmetry": "false",
            },
        )
        self.assertEqual(test_TSSet.smx, {"solvent": "water"})
        self.assertEqual(test_TSSet.molecule, test_molecule)
=======
        assert test_TSSet.rem == {
            "job_type": "ts",
            "gen_scfman": "true",
            "basis": "def2-tzvppd",
            "max_scf_cycles": "100",
            "method": "wb97xd",
            "geom_opt_max_cycles": "200",
            "scf_algorithm": "diis",
            "xc_grid": "3",
            "thresh": "14",
            "s2thresh": "16",
            "solvent_method": "smd",
            "ideriv": "1",
            "resp_charges": "true",
            "sym_ignore": "true",
            "symmetry": "false",
        }
        assert test_TSSet.smx == {"solvent": "water"}
        assert test_TSSet.molecule == test_molecule
>>>>>>> f116c56e


class ForceSetTest(PymatgenTest):
    def test_init(self):
        test_molecule = QCInput.from_file(os.path.join(test_dir, "new_qchem_files/pcm.qin")).molecule
        test_forceset = ForceSet(molecule=test_molecule)
<<<<<<< HEAD
        self.assertEqual(
            test_forceset.rem,
            {
                "job_type": "force",
                "gen_scfman": "true",
                "basis": "def2-tzvpd",
                "max_scf_cycles": "100",
                "method": "wb97mv",
                "scf_algorithm": "diis",
                "xc_grid": "3",
                "thresh": "14",
                "s2thresh": "16",
                "symmetry": "false",
                "sym_ignore": "true",
                "resp_charges": "true",
            },
        )
        self.assertEqual(test_forceset.pcm, {})
        self.assertEqual(test_forceset.solvent, {})
        self.assertEqual(test_forceset.molecule, test_molecule)
=======
        assert test_forceset.rem == {
            "job_type": "force",
            "gen_scfman": "true",
            "basis": "def2-tzvppd",
            "max_scf_cycles": "100",
            "method": "wb97xd",
            "scf_algorithm": "diis",
            "xc_grid": "3",
            "thresh": "14",
            "s2thresh": "16",
            "symmetry": "false",
            "sym_ignore": "true",
            "resp_charges": "true",
        }
        assert test_forceset.pcm == {}
        assert test_forceset.solvent == {}
        assert test_forceset.molecule == test_molecule
>>>>>>> f116c56e

    def test_pcm_init(self):
        test_molecule = QCInput.from_file(os.path.join(test_dir, "new_qchem_files/pcm.qin")).molecule
        test_forceset = ForceSet(molecule=test_molecule, pcm_dielectric=10.0)
<<<<<<< HEAD
        self.assertEqual(
            test_forceset.rem,
            {
                "job_type": "force",
                "gen_scfman": "true",
                "basis": "def2-tzvpd",
                "max_scf_cycles": "100",
                "method": "wb97mv",
                "scf_algorithm": "diis",
                "xc_grid": "3",
                "thresh": "14",
                "s2thresh": "16",
                "solvent_method": "pcm",
                "symmetry": "false",
                "sym_ignore": "true",
                "resp_charges": "true",
            },
        )
        self.assertEqual(
            test_forceset.pcm,
            {"heavypoints": "194", "hpoints": "194", "radii": "uff", "theory": "cpcm", "vdwscale": "1.1"},
        )
        self.assertEqual(test_forceset.solvent, {"dielectric": "10.0"})
        self.assertEqual(test_forceset.molecule, test_molecule)
=======
        assert test_forceset.rem == {
            "job_type": "force",
            "gen_scfman": "true",
            "basis": "def2-tzvppd",
            "max_scf_cycles": "100",
            "method": "wb97xd",
            "scf_algorithm": "diis",
            "xc_grid": "3",
            "thresh": "14",
            "s2thresh": "16",
            "solvent_method": "pcm",
            "symmetry": "false",
            "sym_ignore": "true",
            "resp_charges": "true",
        }
        assert test_forceset.pcm == {
            "heavypoints": "194",
            "hpoints": "194",
            "radii": "uff",
            "theory": "cpcm",
            "vdwscale": "1.1",
        }
        assert test_forceset.solvent == {"dielectric": "10.0"}
        assert test_forceset.molecule == test_molecule
>>>>>>> f116c56e

    def test_smd_init(self):
        test_molecule = QCInput.from_file(os.path.join(test_dir, "new_qchem_files/pcm.qin")).molecule
        test_forceset = ForceSet(molecule=test_molecule, smd_solvent="water")
<<<<<<< HEAD
        self.assertEqual(
            test_forceset.rem,
            {
                "job_type": "force",
                "gen_scfman": "true",
                "basis": "def2-tzvpd",
                "max_scf_cycles": "100",
                "method": "wb97mv",
                "scf_algorithm": "diis",
                "xc_grid": "3",
                "thresh": "14",
                "s2thresh": "16",
                "solvent_method": "smd",
                "ideriv": "1",
                "symmetry": "false",
                "sym_ignore": "true",
                "resp_charges": "true",
            },
        )
        self.assertEqual(test_forceset.smx, {"solvent": "water"})
        self.assertEqual(test_forceset.molecule, test_molecule)
=======
        assert test_forceset.rem == {
            "job_type": "force",
            "gen_scfman": "true",
            "basis": "def2-tzvppd",
            "max_scf_cycles": "100",
            "method": "wb97xd",
            "scf_algorithm": "diis",
            "xc_grid": "3",
            "thresh": "14",
            "s2thresh": "16",
            "solvent_method": "smd",
            "ideriv": "1",
            "symmetry": "false",
            "sym_ignore": "true",
            "resp_charges": "true",
        }
        assert test_forceset.smx == {"solvent": "water"}
        assert test_forceset.molecule == test_molecule
>>>>>>> f116c56e


class PESScanSetTest(PymatgenTest):
    def test_init(self):
        test_molecule = QCInput.from_file(os.path.join(test_dir, "new_qchem_files/pes_scan.qin")).molecule

        test_pes_scan = PESScanSet(molecule=test_molecule, scan_variables={"stre": ["3 6 1.5 1.9 0.01"]})
<<<<<<< HEAD
        self.assertEqual(
            test_pes_scan.rem,
            {
                "job_type": "pes_scan",
                "gen_scfman": "true",
                "basis": "def2-svpd",
                "max_scf_cycles": "100",
                "geom_opt_max_cycles": "200",
                "method": "wb97mv",
                "scf_algorithm": "diis",
                "xc_grid": "3",
                "thresh": "14",
                "s2thresh": "16",
                "resp_charges": "true",
                "sym_ignore": "true",
                "symmetry": "false",
            },
        )
        self.assertEqual(test_pes_scan.pcm, dict())
        self.assertEqual(test_pes_scan.solvent, dict())
        self.assertEqual(test_pes_scan.smx, dict())
        self.assertEqual(test_pes_scan.scan, {"stre": ["3 6 1.5 1.9 0.01"]})
        self.assertEqual(test_pes_scan.molecule, test_molecule)
=======
        assert test_pes_scan.rem == {
            "job_type": "pes_scan",
            "gen_scfman": "true",
            "basis": "def2-tzvppd",
            "max_scf_cycles": "100",
            "geom_opt_max_cycles": "200",
            "method": "wb97xd",
            "scf_algorithm": "diis",
            "xc_grid": "3",
            "thresh": "14",
            "s2thresh": "16",
            "resp_charges": "true",
            "sym_ignore": "true",
            "symmetry": "false",
        }
        assert test_pes_scan.pcm == dict()
        assert test_pes_scan.solvent == dict()
        assert test_pes_scan.smx == dict()
        assert test_pes_scan.scan == {"stre": ["3 6 1.5 1.9 0.01"]}
        assert test_pes_scan.molecule == test_molecule
>>>>>>> f116c56e

    def test_pcm_init(self):
        test_molecule = QCInput.from_file(os.path.join(test_dir, "new_qchem_files/pes_scan.qin")).molecule
        test_pes_scan = PESScanSet(
            molecule=test_molecule, pcm_dielectric=10.0, scan_variables={"stre": ["3 6 1.5 1.9 0.01"]}
        )
<<<<<<< HEAD
        self.assertEqual(
            test_pes_scan.rem,
            {
                "job_type": "pes_scan",
                "gen_scfman": "true",
                "basis": "def2-svpd",
                "max_scf_cycles": "100",
                "geom_opt_max_cycles": "200",
                "method": "wb97mv",
                "scf_algorithm": "diis",
                "xc_grid": "3",
                "thresh": "14",
                "s2thresh": "16",
                "solvent_method": "pcm",
                "resp_charges": "true",
                "sym_ignore": "true",
                "symmetry": "false",
            },
        )
        self.assertEqual(
            test_pes_scan.pcm,
            {"heavypoints": "194", "hpoints": "194", "radii": "uff", "theory": "cpcm", "vdwscale": "1.1"},
        )
        self.assertEqual(test_pes_scan.solvent, {"dielectric": "10.0"})
        self.assertEqual(test_pes_scan.scan, {"stre": ["3 6 1.5 1.9 0.01"]})
        self.assertEqual(test_pes_scan.molecule, test_molecule)
=======
        assert test_pes_scan.rem == {
            "job_type": "pes_scan",
            "gen_scfman": "true",
            "basis": "def2-tzvppd",
            "max_scf_cycles": "100",
            "geom_opt_max_cycles": "200",
            "method": "wb97xd",
            "scf_algorithm": "diis",
            "xc_grid": "3",
            "thresh": "14",
            "s2thresh": "16",
            "solvent_method": "pcm",
            "resp_charges": "true",
            "sym_ignore": "true",
            "symmetry": "false",
        }
        assert test_pes_scan.pcm == {
            "heavypoints": "194",
            "hpoints": "194",
            "radii": "uff",
            "theory": "cpcm",
            "vdwscale": "1.1",
        }
        assert test_pes_scan.solvent == {"dielectric": "10.0"}
        assert test_pes_scan.scan == {"stre": ["3 6 1.5 1.9 0.01"]}
        assert test_pes_scan.molecule == test_molecule
>>>>>>> f116c56e

    def test_smd_init(self):
        test_molecule = QCInput.from_file(os.path.join(test_dir, "new_qchem_files/pes_scan.qin")).molecule
        test_pes_scan = PESScanSet(
            molecule=test_molecule, smd_solvent="water", scan_variables={"stre": ["3 6 1.5 1.9 0.01"]}
        )
<<<<<<< HEAD
        self.assertEqual(
            test_pes_scan.rem,
            {
                "job_type": "pes_scan",
                "gen_scfman": "true",
                "basis": "def2-svpd",
                "max_scf_cycles": "100",
                "geom_opt_max_cycles": "200",
                "method": "wb97mv",
                "scf_algorithm": "diis",
                "xc_grid": "3",
                "thresh": "14",
                "s2thresh": "16",
                "solvent_method": "smd",
                "ideriv": "1",
                "resp_charges": "true",
                "sym_ignore": "true",
                "symmetry": "false",
            },
        )
        self.assertEqual(test_pes_scan.smx, {"solvent": "water"})
        self.assertEqual(test_pes_scan.scan, {"stre": ["3 6 1.5 1.9 0.01"]})
        self.assertEqual(test_pes_scan.molecule, test_molecule)
=======
        assert test_pes_scan.rem == {
            "job_type": "pes_scan",
            "gen_scfman": "true",
            "basis": "def2-tzvppd",
            "max_scf_cycles": "100",
            "geom_opt_max_cycles": "200",
            "method": "wb97xd",
            "scf_algorithm": "diis",
            "xc_grid": "3",
            "thresh": "14",
            "s2thresh": "16",
            "solvent_method": "smd",
            "ideriv": "1",
            "resp_charges": "true",
            "sym_ignore": "true",
            "symmetry": "false",
        }
        assert test_pes_scan.smx == {"solvent": "water"}
        assert test_pes_scan.scan == {"stre": ["3 6 1.5 1.9 0.01"]}
        assert test_pes_scan.molecule == test_molecule
>>>>>>> f116c56e


class FreqSetTest(PymatgenTest):
    def test_init(self):
        test_molecule = QCInput.from_file(os.path.join(test_dir, "new_qchem_files/pcm.qin")).molecule
        test_FreqSet = FreqSet(molecule=test_molecule)
<<<<<<< HEAD
        self.assertEqual(
            test_FreqSet.rem,
            {
                "job_type": "freq",
                "gen_scfman": "true",
                "basis": "def2-svpd",
                "max_scf_cycles": "100",
                "method": "wb97mv",
                "scf_algorithm": "diis",
                "xc_grid": "3",
                "thresh": "14",
                "s2thresh": "16",
                "symmetry": "false",
                "sym_ignore": "true",
                "resp_charges": "true",
            },
        )
        self.assertEqual(test_FreqSet.pcm, {})
        self.assertEqual(test_FreqSet.solvent, {})
        self.assertEqual(test_FreqSet.molecule, test_molecule)
=======
        assert test_FreqSet.rem == {
            "job_type": "freq",
            "gen_scfman": "true",
            "basis": "def2-tzvppd",
            "max_scf_cycles": "100",
            "method": "wb97xd",
            "scf_algorithm": "diis",
            "xc_grid": "3",
            "thresh": "14",
            "s2thresh": "16",
            "symmetry": "false",
            "sym_ignore": "true",
            "resp_charges": "true",
        }
        assert test_FreqSet.pcm == {}
        assert test_FreqSet.solvent == {}
        assert test_FreqSet.molecule == test_molecule
>>>>>>> f116c56e

    def test_pcm_init(self):
        test_molecule = QCInput.from_file(os.path.join(test_dir, "new_qchem_files/pcm.qin")).molecule
        test_FreqSet = FreqSet(molecule=test_molecule, pcm_dielectric=10.0)
<<<<<<< HEAD
        self.assertEqual(
            test_FreqSet.rem,
            {
                "job_type": "freq",
                "gen_scfman": "true",
                "basis": "def2-svpd",
                "max_scf_cycles": "100",
                "method": "wb97mv",
                "scf_algorithm": "diis",
                "xc_grid": "3",
                "thresh": "14",
                "s2thresh": "16",
                "solvent_method": "pcm",
                "symmetry": "false",
                "sym_ignore": "true",
                "resp_charges": "true",
            },
        )
        self.assertEqual(
            test_FreqSet.pcm,
            {
                "heavypoints": "194",
                "hpoints": "194",
                "radii": "uff",
                "theory": "cpcm",
                "vdwscale": "1.1",
            },
        )
        self.assertEqual(test_FreqSet.solvent, {"dielectric": "10.0"})
        self.assertEqual(test_FreqSet.molecule, test_molecule)
=======
        assert test_FreqSet.rem == {
            "job_type": "freq",
            "gen_scfman": "true",
            "basis": "def2-tzvppd",
            "max_scf_cycles": "100",
            "method": "wb97xd",
            "scf_algorithm": "diis",
            "xc_grid": "3",
            "thresh": "14",
            "s2thresh": "16",
            "solvent_method": "pcm",
            "symmetry": "false",
            "sym_ignore": "true",
            "resp_charges": "true",
        }
        assert test_FreqSet.pcm == {
            "heavypoints": "194",
            "hpoints": "194",
            "radii": "uff",
            "theory": "cpcm",
            "vdwscale": "1.1",
        }
        assert test_FreqSet.solvent == {"dielectric": "10.0"}
        assert test_FreqSet.molecule == test_molecule
>>>>>>> f116c56e

    def test_smd_init(self):
        test_molecule = QCInput.from_file(os.path.join(test_dir, "new_qchem_files/pcm.qin")).molecule
        test_FreqSet = FreqSet(molecule=test_molecule, smd_solvent="water")
<<<<<<< HEAD
        self.assertEqual(
            test_FreqSet.rem,
            {
                "job_type": "freq",
                "gen_scfman": "true",
                "basis": "def2-svpd",
                "max_scf_cycles": "100",
                "method": "wb97mv",
                "scf_algorithm": "diis",
                "xc_grid": "3",
                "thresh": "14",
                "s2thresh": "16",
                "solvent_method": "smd",
                "ideriv": "1",
                "symmetry": "false",
                "sym_ignore": "true",
                "resp_charges": "true",
            },
        )
        self.assertEqual(test_FreqSet.smx, {"solvent": "water"})
        self.assertEqual(test_FreqSet.molecule, test_molecule)
=======
        assert test_FreqSet.rem == {
            "job_type": "freq",
            "gen_scfman": "true",
            "basis": "def2-tzvppd",
            "max_scf_cycles": "100",
            "method": "wb97xd",
            "scf_algorithm": "diis",
            "xc_grid": "3",
            "thresh": "14",
            "s2thresh": "16",
            "solvent_method": "smd",
            "ideriv": "1",
            "symmetry": "false",
            "sym_ignore": "true",
            "resp_charges": "true",
        }
        assert test_FreqSet.smx == {"solvent": "water"}
        assert test_FreqSet.molecule == test_molecule
>>>>>>> f116c56e


if __name__ == "__main__":
    unittest.main()<|MERGE_RESOLUTION|>--- conflicted
+++ resolved
@@ -40,7 +40,6 @@
             basis_set="6-31G*",
             scf_algorithm="diis",
         )
-<<<<<<< HEAD
         self.assertEqual(
             test_DictSet.rem,
             {
@@ -63,27 +62,6 @@
         self.assertEqual(test_DictSet.solvent, {})
         self.assertEqual(test_DictSet.smx, {})
         self.assertEqual(test_DictSet.molecule, test_molecule)
-=======
-        assert test_DictSet.rem == {
-            "job_type": "opt",
-            "gen_scfman": "true",
-            "basis": "6-31g*",
-            "max_scf_cycles": "100",
-            "method": "wb97xv",
-            "scf_algorithm": "diis",
-            "xc_grid": "3",
-            "thresh": "14",
-            "s2thresh": "16",
-            "geom_opt_max_cycles": "200",
-            "symmetry": "false",
-            "sym_ignore": "true",
-            "resp_charges": "true",
-        }
-        assert test_DictSet.pcm == {}
-        assert test_DictSet.solvent == {}
-        assert test_DictSet.smx == {}
-        assert test_DictSet.molecule == test_molecule
->>>>>>> f116c56e
 
     def test_full_init(self):
         test_molecule = QCInput.from_file(os.path.join(test_dir, "new_qchem_files/pcm.qin")).molecule
@@ -97,7 +75,6 @@
             pcm_dielectric=10.0,
             max_scf_cycles=35,
         )
-<<<<<<< HEAD
         self.assertEqual(
             test_DictSet.rem,
             {
@@ -130,33 +107,6 @@
         )
         self.assertEqual(test_DictSet.solvent, {"dielectric": "10.0"})
         self.assertEqual(test_DictSet.molecule, test_molecule)
-=======
-        assert test_DictSet.rem == {
-            "job_type": "opt",
-            "gen_scfman": "true",
-            "basis": "6-31g*",
-            "max_scf_cycles": "35",
-            "method": "b3lyp",
-            "geom_opt_max_cycles": "200",
-            "scf_algorithm": "diis",
-            "xc_grid": "3",
-            "thresh": "14",
-            "s2thresh": "16",
-            "solvent_method": "pcm",
-            "symmetry": "false",
-            "sym_ignore": "true",
-            "resp_charges": "true",
-        }
-        assert test_DictSet.pcm == {
-            "heavypoints": "194",
-            "hpoints": "194",
-            "radii": "uff",
-            "theory": "cpcm",
-            "vdwscale": "1.1",
-        }
-        assert test_DictSet.solvent == {"dielectric": "10.0"}
-        assert test_DictSet.molecule == test_molecule
->>>>>>> f116c56e
 
         test_DictSet = QChemDictSet(
             molecule=test_molecule,
@@ -167,7 +117,6 @@
             smd_solvent="water",
             max_scf_cycles=35,
         )
-<<<<<<< HEAD
         self.assertEqual(
             test_DictSet.rem,
             {
@@ -190,26 +139,6 @@
             },
         )
         self.assertEqual(test_DictSet.smx, {"solvent": "water"})
-=======
-        assert test_DictSet.rem == {
-            "job_type": "opt",
-            "gen_scfman": "true",
-            "basis": "6-31g*",
-            "max_scf_cycles": "35",
-            "method": "b3lyp",
-            "geom_opt_max_cycles": "200",
-            "scf_algorithm": "diis",
-            "xc_grid": "3",
-            "thresh": "14",
-            "s2thresh": "16",
-            "solvent_method": "smd",
-            "ideriv": "1",
-            "symmetry": "false",
-            "sym_ignore": "true",
-            "resp_charges": "true",
-        }
-        assert test_DictSet.smx == {"solvent": "water"}
->>>>>>> f116c56e
 
     def test_overwrite_input(self):
         test_molecule = QCInput.from_file(os.path.join(test_dir, "new_qchem_files/pcm.qin")).molecule
@@ -541,7 +470,6 @@
     def test_init(self):
         test_molecule = QCInput.from_file(os.path.join(test_dir, "new_qchem_files/pcm.qin")).molecule
         test_SPSet = SinglePointSet(molecule=test_molecule)
-<<<<<<< HEAD
         self.assertEqual(
             test_SPSet.rem,
             {
@@ -562,30 +490,10 @@
         self.assertEqual(test_SPSet.pcm, {})
         self.assertEqual(test_SPSet.solvent, {})
         self.assertEqual(test_SPSet.molecule, test_molecule)
-=======
-        assert test_SPSet.rem == {
-            "job_type": "sp",
-            "gen_scfman": "true",
-            "basis": "def2-tzvppd",
-            "max_scf_cycles": "100",
-            "method": "wb97xd",
-            "scf_algorithm": "diis",
-            "xc_grid": "3",
-            "thresh": "14",
-            "s2thresh": "16",
-            "symmetry": "false",
-            "sym_ignore": "true",
-            "resp_charges": "true",
-        }
-        assert test_SPSet.pcm == {}
-        assert test_SPSet.solvent == {}
-        assert test_SPSet.molecule == test_molecule
->>>>>>> f116c56e
 
     def test_scf_extra_print(self):
         test_molecule = QCInput.from_file(os.path.join(test_dir, "new_qchem_files/pcm.qin")).molecule
         test_SPSet = SinglePointSet(molecule=test_molecule, extra_scf_print=True)
-<<<<<<< HEAD
         self.assertEqual(
             test_SPSet.rem,
             {
@@ -608,32 +516,10 @@
         self.assertEqual(test_SPSet.pcm, {})
         self.assertEqual(test_SPSet.solvent, {})
         self.assertEqual(test_SPSet.molecule, test_molecule)
-=======
-        assert test_SPSet.rem == {
-            "job_type": "sp",
-            "gen_scfman": "true",
-            "basis": "def2-tzvppd",
-            "max_scf_cycles": "100",
-            "method": "wb97xd",
-            "scf_algorithm": "diis",
-            "xc_grid": "3",
-            "thresh": "14",
-            "s2thresh": "16",
-            "symmetry": "false",
-            "sym_ignore": "true",
-            "resp_charges": "true",
-            "scf_convergence": "8",
-            "scf_final_print": "3",
-        }
-        assert test_SPSet.pcm == {}
-        assert test_SPSet.solvent == {}
-        assert test_SPSet.molecule == test_molecule
->>>>>>> f116c56e
 
     def test_pcm_init(self):
         test_molecule = QCInput.from_file(os.path.join(test_dir, "new_qchem_files/pcm.qin")).molecule
         test_SPSet = SinglePointSet(molecule=test_molecule, pcm_dielectric=10.0)
-<<<<<<< HEAD
         self.assertEqual(
             test_SPSet.rem,
             {
@@ -664,37 +550,10 @@
         )
         self.assertEqual(test_SPSet.solvent, {"dielectric": "10.0"})
         self.assertEqual(test_SPSet.molecule, test_molecule)
-=======
-        assert test_SPSet.rem == {
-            "job_type": "sp",
-            "gen_scfman": "true",
-            "basis": "def2-tzvppd",
-            "max_scf_cycles": "100",
-            "method": "wb97xd",
-            "scf_algorithm": "diis",
-            "xc_grid": "3",
-            "thresh": "14",
-            "s2thresh": "16",
-            "solvent_method": "pcm",
-            "symmetry": "false",
-            "sym_ignore": "true",
-            "resp_charges": "true",
-        }
-        assert test_SPSet.pcm == {
-            "heavypoints": "194",
-            "hpoints": "194",
-            "radii": "uff",
-            "theory": "cpcm",
-            "vdwscale": "1.1",
-        }
-        assert test_SPSet.solvent == {"dielectric": "10.0"}
-        assert test_SPSet.molecule == test_molecule
->>>>>>> f116c56e
 
     def test_isosvp_init(self):
         test_molecule = QCInput.from_file(os.path.join(test_dir, "new_qchem_files/pcm.qin")).molecule
         test_SPSet = SinglePointSet(molecule=test_molecule, isosvp_dielectric=10.0)
-<<<<<<< HEAD
         self.assertEqual(
             test_SPSet.rem,
             {
@@ -718,30 +577,10 @@
             {"dielst": "10.0", "rhoiso": "0.001", "nptleb": "1202", "itrngr": "2", "irotgr": "2"},
         )
         self.assertEqual(test_SPSet.molecule, test_molecule)
-=======
-        assert test_SPSet.rem == {
-            "job_type": "sp",
-            "gen_scfman": "false",
-            "basis": "def2-tzvppd",
-            "max_scf_cycles": "100",
-            "method": "wb97xd",
-            "scf_algorithm": "diis",
-            "xc_grid": "3",
-            "thresh": "14",
-            "s2thresh": "16",
-            "solvent_method": "isosvp",
-            "symmetry": "false",
-            "sym_ignore": "true",
-            "resp_charges": "true",
-        }
-        assert test_SPSet.svp == {"dielst": "10.0", "rhoiso": "0.001", "nptleb": "1202", "itrngr": "2", "irotgr": "2"}
-        assert test_SPSet.molecule == test_molecule
->>>>>>> f116c56e
 
     def test_smd_init(self):
         test_molecule = QCInput.from_file(os.path.join(test_dir, "new_qchem_files/pcm.qin")).molecule
         test_SPSet = SinglePointSet(molecule=test_molecule, smd_solvent="water")
-<<<<<<< HEAD
         self.assertEqual(
             test_SPSet.rem,
             {
@@ -763,33 +602,12 @@
         )
         self.assertEqual(test_SPSet.smx, {"solvent": "water"})
         self.assertEqual(test_SPSet.molecule, test_molecule)
-=======
-        assert test_SPSet.rem == {
-            "job_type": "sp",
-            "gen_scfman": "true",
-            "basis": "def2-tzvppd",
-            "max_scf_cycles": "100",
-            "method": "wb97xd",
-            "scf_algorithm": "diis",
-            "xc_grid": "3",
-            "thresh": "14",
-            "s2thresh": "16",
-            "solvent_method": "smd",
-            "ideriv": "1",
-            "symmetry": "false",
-            "sym_ignore": "true",
-            "resp_charges": "true",
-        }
-        assert test_SPSet.smx == {"solvent": "water"}
-        assert test_SPSet.molecule == test_molecule
->>>>>>> f116c56e
 
     def test_cmirs_init(self):
         test_molecule = QCInput.from_file(os.path.join(test_dir, "new_qchem_files/pcm.qin")).molecule
         test_SPSet = SinglePointSet(
             molecule=test_molecule, cmirs_solvent="benzene", overwrite_inputs={"svp": {"RHOISO": 0.0005}}
         )
-<<<<<<< HEAD
         self.assertEqual(
             test_SPSet.rem,
             {
@@ -834,48 +652,10 @@
             },
         )
         self.assertEqual(test_SPSet.molecule, test_molecule)
-=======
-        assert test_SPSet.rem == {
-            "job_type": "sp",
-            "gen_scfman": "false",
-            "basis": "def2-tzvppd",
-            "max_scf_cycles": "100",
-            "method": "wb97xd",
-            "scf_algorithm": "diis",
-            "xc_grid": "3",
-            "thresh": "14",
-            "s2thresh": "16",
-            "solvent_method": "isosvp",
-            "symmetry": "false",
-            "sym_ignore": "true",
-            "resp_charges": "true",
-        }
-        assert test_SPSet.svp == {
-            "dielst": "2.28",
-            "rhoiso": "0.0005",
-            "nptleb": "1202",
-            "itrngr": "2",
-            "irotgr": "2",
-            "ipnrf": "1",
-            "idefesr": "1",
-        }
-        assert test_SPSet.pcm_nonels == {
-            "a": "-0.00572",
-            "b": "0.01116",
-            "c": None,
-            "d": None,
-            "gamma": None,
-            "solvrho": "0.0421",
-            "gaulag_n": "40",
-            "delta": "7",
-        }
-        assert test_SPSet.molecule == test_molecule
->>>>>>> f116c56e
 
     def test_plots_init(self):
         test_molecule = QCInput.from_file(os.path.join(test_dir, "new_qchem_files/pcm.qin")).molecule
         test_SPSet = SinglePointSet(molecule=test_molecule, smd_solvent="water", plot_cubes=True)
-<<<<<<< HEAD
         self.assertEqual(
             test_SPSet.rem,
             {
@@ -900,36 +680,12 @@
         self.assertEqual(test_SPSet.plots, {"grid_spacing": "0.05", "total_density": "0"})
         self.assertEqual(test_SPSet.smx, {"solvent": "water"})
         self.assertEqual(test_SPSet.molecule, test_molecule)
-=======
-        assert test_SPSet.rem == {
-            "job_type": "sp",
-            "gen_scfman": "true",
-            "basis": "def2-tzvppd",
-            "max_scf_cycles": "100",
-            "method": "wb97xd",
-            "scf_algorithm": "diis",
-            "xc_grid": "3",
-            "thresh": "14",
-            "s2thresh": "16",
-            "solvent_method": "smd",
-            "ideriv": "1",
-            "symmetry": "false",
-            "sym_ignore": "true",
-            "resp_charges": "true",
-            "plots": "true",
-            "make_cube_files": "true",
-        }
-        assert test_SPSet.plots == {"grid_spacing": "0.05", "total_density": "0"}
-        assert test_SPSet.smx == {"solvent": "water"}
-        assert test_SPSet.molecule == test_molecule
->>>>>>> f116c56e
 
 
 class OptSetTest(PymatgenTest):
     def test_init(self):
         test_molecule = QCInput.from_file(os.path.join(test_dir, "new_qchem_files/pcm.qin")).molecule
         test_OptSet = OptSet(molecule=test_molecule)
-<<<<<<< HEAD
         self.assertEqual(
             test_OptSet.rem,
             {
@@ -952,32 +708,10 @@
         self.assertEqual(test_OptSet.solvent, {})
         self.assertEqual(test_OptSet.smx, {})
         self.assertEqual(test_OptSet.molecule, test_molecule)
-=======
-        assert test_OptSet.rem == {
-            "job_type": "opt",
-            "gen_scfman": "true",
-            "basis": "def2-tzvppd",
-            "max_scf_cycles": "100",
-            "method": "wb97xd",
-            "scf_algorithm": "diis",
-            "xc_grid": "3",
-            "thresh": "14",
-            "s2thresh": "16",
-            "geom_opt_max_cycles": "200",
-            "symmetry": "false",
-            "sym_ignore": "true",
-            "resp_charges": "true",
-        }
-        assert test_OptSet.pcm == {}
-        assert test_OptSet.solvent == {}
-        assert test_OptSet.smx == {}
-        assert test_OptSet.molecule == test_molecule
->>>>>>> f116c56e
 
     def test_pcm_init(self):
         test_molecule = QCInput.from_file(os.path.join(test_dir, "new_qchem_files/pcm.qin")).molecule
         test_OptSet = OptSet(molecule=test_molecule, pcm_dielectric=10.0)
-<<<<<<< HEAD
         self.assertEqual(
             test_OptSet.rem,
             {
@@ -1009,38 +743,10 @@
         )
         self.assertEqual(test_OptSet.solvent, {"dielectric": "10.0"})
         self.assertEqual(test_OptSet.molecule, test_molecule)
-=======
-        assert test_OptSet.rem == {
-            "job_type": "opt",
-            "gen_scfman": "true",
-            "basis": "def2-tzvppd",
-            "max_scf_cycles": "100",
-            "method": "wb97xd",
-            "geom_opt_max_cycles": "200",
-            "scf_algorithm": "diis",
-            "xc_grid": "3",
-            "thresh": "14",
-            "s2thresh": "16",
-            "solvent_method": "pcm",
-            "symmetry": "false",
-            "sym_ignore": "true",
-            "resp_charges": "true",
-        }
-        assert test_OptSet.pcm == {
-            "heavypoints": "194",
-            "hpoints": "194",
-            "radii": "uff",
-            "theory": "cpcm",
-            "vdwscale": "1.1",
-        }
-        assert test_OptSet.solvent == {"dielectric": "10.0"}
-        assert test_OptSet.molecule == test_molecule
->>>>>>> f116c56e
 
     def test_smd_init(self):
         test_molecule = QCInput.from_file(os.path.join(test_dir, "new_qchem_files/pcm.qin")).molecule
         test_OptSet = OptSet(molecule=test_molecule, smd_solvent="water")
-<<<<<<< HEAD
         self.assertEqual(
             test_OptSet.rem,
             {
@@ -1063,27 +769,6 @@
         )
         self.assertEqual(test_OptSet.smx, {"solvent": "water"})
         self.assertEqual(test_OptSet.molecule, test_molecule)
-=======
-        assert test_OptSet.rem == {
-            "job_type": "opt",
-            "gen_scfman": "true",
-            "basis": "def2-tzvppd",
-            "max_scf_cycles": "100",
-            "method": "wb97xd",
-            "geom_opt_max_cycles": "200",
-            "scf_algorithm": "diis",
-            "xc_grid": "3",
-            "thresh": "14",
-            "s2thresh": "16",
-            "solvent_method": "smd",
-            "ideriv": "1",
-            "symmetry": "false",
-            "sym_ignore": "true",
-            "resp_charges": "true",
-        }
-        assert test_OptSet.smx == {"solvent": "water"}
-        assert test_OptSet.molecule == test_molecule
->>>>>>> f116c56e
 
     def test_overwrite_opt_input(self):
         test_molecule = QCInput.from_file(os.path.join(test_dir, "new_qchem_files/pcm.qin")).molecule
@@ -1095,7 +780,6 @@
     def test_nbo_init(self):
         test_molecule = QCInput.from_file(os.path.join(test_dir, "new_qchem_files/pcm.qin")).molecule
         test_OptSet = OptSet(molecule=test_molecule, nbo_params={})
-<<<<<<< HEAD
         self.assertEqual(
             test_OptSet.rem,
             {
@@ -1117,26 +801,6 @@
         )
         self.assertEqual(test_OptSet.nbo, {})
         self.assertEqual(test_OptSet.molecule, test_molecule)
-=======
-        assert test_OptSet.rem == {
-            "job_type": "opt",
-            "gen_scfman": "true",
-            "geom_opt_max_cycles": "200",
-            "basis": "def2-tzvppd",
-            "max_scf_cycles": "100",
-            "method": "wb97xd",
-            "scf_algorithm": "diis",
-            "xc_grid": "3",
-            "thresh": "14",
-            "s2thresh": "16",
-            "symmetry": "false",
-            "sym_ignore": "true",
-            "resp_charges": "true",
-            "nbo": "true",
-        }
-        assert test_OptSet.nbo == {}
-        assert test_OptSet.molecule == test_molecule
->>>>>>> f116c56e
 
     def test_v5_vs_v6(self):
         test_molecule = QCInput.from_file(os.path.join(test_dir, "new_qchem_files/pcm.qin")).molecule
@@ -1210,7 +874,6 @@
     def test_init(self):
         test_molecule = QCInput.from_file(os.path.join(test_dir, "new_qchem_files/pcm.qin")).molecule
         test_TSSet = TransitionStateSet(molecule=test_molecule)
-<<<<<<< HEAD
         self.assertEqual(
             test_TSSet.rem,
             {
@@ -1233,32 +896,10 @@
         self.assertEqual(test_TSSet.solvent, {})
         self.assertEqual(test_TSSet.smx, {})
         self.assertEqual(test_TSSet.molecule, test_molecule)
-=======
-        assert test_TSSet.rem == {
-            "job_type": "ts",
-            "gen_scfman": "true",
-            "basis": "def2-tzvppd",
-            "max_scf_cycles": "100",
-            "method": "wb97xd",
-            "scf_algorithm": "diis",
-            "xc_grid": "3",
-            "thresh": "14",
-            "s2thresh": "16",
-            "geom_opt_max_cycles": "200",
-            "resp_charges": "true",
-            "sym_ignore": "true",
-            "symmetry": "false",
-        }
-        assert test_TSSet.pcm == {}
-        assert test_TSSet.solvent == {}
-        assert test_TSSet.smx == {}
-        assert test_TSSet.molecule == test_molecule
->>>>>>> f116c56e
 
     def test_pcm_init(self):
         test_molecule = QCInput.from_file(os.path.join(test_dir, "new_qchem_files/pcm.qin")).molecule
         test_TSSet = TransitionStateSet(molecule=test_molecule, pcm_dielectric=10.0)
-<<<<<<< HEAD
         self.assertEqual(
             test_TSSet.rem,
             {
@@ -1284,38 +925,10 @@
         )
         self.assertEqual(test_TSSet.solvent, {"dielectric": "10.0"})
         self.assertEqual(test_TSSet.molecule, test_molecule)
-=======
-        assert test_TSSet.rem == {
-            "job_type": "ts",
-            "gen_scfman": "true",
-            "basis": "def2-tzvppd",
-            "max_scf_cycles": "100",
-            "method": "wb97xd",
-            "geom_opt_max_cycles": "200",
-            "scf_algorithm": "diis",
-            "xc_grid": "3",
-            "thresh": "14",
-            "s2thresh": "16",
-            "solvent_method": "pcm",
-            "resp_charges": "true",
-            "sym_ignore": "true",
-            "symmetry": "false",
-        }
-        assert test_TSSet.pcm == {
-            "heavypoints": "194",
-            "hpoints": "194",
-            "radii": "uff",
-            "theory": "cpcm",
-            "vdwscale": "1.1",
-        }
-        assert test_TSSet.solvent == {"dielectric": "10.0"}
-        assert test_TSSet.molecule == test_molecule
->>>>>>> f116c56e
 
     def test_smd_init(self):
         test_molecule = QCInput.from_file(os.path.join(test_dir, "new_qchem_files/pcm.qin")).molecule
         test_TSSet = TransitionStateSet(molecule=test_molecule, smd_solvent="water")
-<<<<<<< HEAD
         self.assertEqual(
             test_TSSet.rem,
             {
@@ -1338,34 +951,12 @@
         )
         self.assertEqual(test_TSSet.smx, {"solvent": "water"})
         self.assertEqual(test_TSSet.molecule, test_molecule)
-=======
-        assert test_TSSet.rem == {
-            "job_type": "ts",
-            "gen_scfman": "true",
-            "basis": "def2-tzvppd",
-            "max_scf_cycles": "100",
-            "method": "wb97xd",
-            "geom_opt_max_cycles": "200",
-            "scf_algorithm": "diis",
-            "xc_grid": "3",
-            "thresh": "14",
-            "s2thresh": "16",
-            "solvent_method": "smd",
-            "ideriv": "1",
-            "resp_charges": "true",
-            "sym_ignore": "true",
-            "symmetry": "false",
-        }
-        assert test_TSSet.smx == {"solvent": "water"}
-        assert test_TSSet.molecule == test_molecule
->>>>>>> f116c56e
 
 
 class ForceSetTest(PymatgenTest):
     def test_init(self):
         test_molecule = QCInput.from_file(os.path.join(test_dir, "new_qchem_files/pcm.qin")).molecule
         test_forceset = ForceSet(molecule=test_molecule)
-<<<<<<< HEAD
         self.assertEqual(
             test_forceset.rem,
             {
@@ -1386,30 +977,10 @@
         self.assertEqual(test_forceset.pcm, {})
         self.assertEqual(test_forceset.solvent, {})
         self.assertEqual(test_forceset.molecule, test_molecule)
-=======
-        assert test_forceset.rem == {
-            "job_type": "force",
-            "gen_scfman": "true",
-            "basis": "def2-tzvppd",
-            "max_scf_cycles": "100",
-            "method": "wb97xd",
-            "scf_algorithm": "diis",
-            "xc_grid": "3",
-            "thresh": "14",
-            "s2thresh": "16",
-            "symmetry": "false",
-            "sym_ignore": "true",
-            "resp_charges": "true",
-        }
-        assert test_forceset.pcm == {}
-        assert test_forceset.solvent == {}
-        assert test_forceset.molecule == test_molecule
->>>>>>> f116c56e
 
     def test_pcm_init(self):
         test_molecule = QCInput.from_file(os.path.join(test_dir, "new_qchem_files/pcm.qin")).molecule
         test_forceset = ForceSet(molecule=test_molecule, pcm_dielectric=10.0)
-<<<<<<< HEAD
         self.assertEqual(
             test_forceset.rem,
             {
@@ -1434,37 +1005,10 @@
         )
         self.assertEqual(test_forceset.solvent, {"dielectric": "10.0"})
         self.assertEqual(test_forceset.molecule, test_molecule)
-=======
-        assert test_forceset.rem == {
-            "job_type": "force",
-            "gen_scfman": "true",
-            "basis": "def2-tzvppd",
-            "max_scf_cycles": "100",
-            "method": "wb97xd",
-            "scf_algorithm": "diis",
-            "xc_grid": "3",
-            "thresh": "14",
-            "s2thresh": "16",
-            "solvent_method": "pcm",
-            "symmetry": "false",
-            "sym_ignore": "true",
-            "resp_charges": "true",
-        }
-        assert test_forceset.pcm == {
-            "heavypoints": "194",
-            "hpoints": "194",
-            "radii": "uff",
-            "theory": "cpcm",
-            "vdwscale": "1.1",
-        }
-        assert test_forceset.solvent == {"dielectric": "10.0"}
-        assert test_forceset.molecule == test_molecule
->>>>>>> f116c56e
 
     def test_smd_init(self):
         test_molecule = QCInput.from_file(os.path.join(test_dir, "new_qchem_files/pcm.qin")).molecule
         test_forceset = ForceSet(molecule=test_molecule, smd_solvent="water")
-<<<<<<< HEAD
         self.assertEqual(
             test_forceset.rem,
             {
@@ -1486,26 +1030,6 @@
         )
         self.assertEqual(test_forceset.smx, {"solvent": "water"})
         self.assertEqual(test_forceset.molecule, test_molecule)
-=======
-        assert test_forceset.rem == {
-            "job_type": "force",
-            "gen_scfman": "true",
-            "basis": "def2-tzvppd",
-            "max_scf_cycles": "100",
-            "method": "wb97xd",
-            "scf_algorithm": "diis",
-            "xc_grid": "3",
-            "thresh": "14",
-            "s2thresh": "16",
-            "solvent_method": "smd",
-            "ideriv": "1",
-            "symmetry": "false",
-            "sym_ignore": "true",
-            "resp_charges": "true",
-        }
-        assert test_forceset.smx == {"solvent": "water"}
-        assert test_forceset.molecule == test_molecule
->>>>>>> f116c56e
 
 
 class PESScanSetTest(PymatgenTest):
@@ -1513,7 +1037,6 @@
         test_molecule = QCInput.from_file(os.path.join(test_dir, "new_qchem_files/pes_scan.qin")).molecule
 
         test_pes_scan = PESScanSet(molecule=test_molecule, scan_variables={"stre": ["3 6 1.5 1.9 0.01"]})
-<<<<<<< HEAD
         self.assertEqual(
             test_pes_scan.rem,
             {
@@ -1537,35 +1060,12 @@
         self.assertEqual(test_pes_scan.smx, dict())
         self.assertEqual(test_pes_scan.scan, {"stre": ["3 6 1.5 1.9 0.01"]})
         self.assertEqual(test_pes_scan.molecule, test_molecule)
-=======
-        assert test_pes_scan.rem == {
-            "job_type": "pes_scan",
-            "gen_scfman": "true",
-            "basis": "def2-tzvppd",
-            "max_scf_cycles": "100",
-            "geom_opt_max_cycles": "200",
-            "method": "wb97xd",
-            "scf_algorithm": "diis",
-            "xc_grid": "3",
-            "thresh": "14",
-            "s2thresh": "16",
-            "resp_charges": "true",
-            "sym_ignore": "true",
-            "symmetry": "false",
-        }
-        assert test_pes_scan.pcm == dict()
-        assert test_pes_scan.solvent == dict()
-        assert test_pes_scan.smx == dict()
-        assert test_pes_scan.scan == {"stre": ["3 6 1.5 1.9 0.01"]}
-        assert test_pes_scan.molecule == test_molecule
->>>>>>> f116c56e
 
     def test_pcm_init(self):
         test_molecule = QCInput.from_file(os.path.join(test_dir, "new_qchem_files/pes_scan.qin")).molecule
         test_pes_scan = PESScanSet(
             molecule=test_molecule, pcm_dielectric=10.0, scan_variables={"stre": ["3 6 1.5 1.9 0.01"]}
         )
-<<<<<<< HEAD
         self.assertEqual(
             test_pes_scan.rem,
             {
@@ -1592,41 +1092,12 @@
         self.assertEqual(test_pes_scan.solvent, {"dielectric": "10.0"})
         self.assertEqual(test_pes_scan.scan, {"stre": ["3 6 1.5 1.9 0.01"]})
         self.assertEqual(test_pes_scan.molecule, test_molecule)
-=======
-        assert test_pes_scan.rem == {
-            "job_type": "pes_scan",
-            "gen_scfman": "true",
-            "basis": "def2-tzvppd",
-            "max_scf_cycles": "100",
-            "geom_opt_max_cycles": "200",
-            "method": "wb97xd",
-            "scf_algorithm": "diis",
-            "xc_grid": "3",
-            "thresh": "14",
-            "s2thresh": "16",
-            "solvent_method": "pcm",
-            "resp_charges": "true",
-            "sym_ignore": "true",
-            "symmetry": "false",
-        }
-        assert test_pes_scan.pcm == {
-            "heavypoints": "194",
-            "hpoints": "194",
-            "radii": "uff",
-            "theory": "cpcm",
-            "vdwscale": "1.1",
-        }
-        assert test_pes_scan.solvent == {"dielectric": "10.0"}
-        assert test_pes_scan.scan == {"stre": ["3 6 1.5 1.9 0.01"]}
-        assert test_pes_scan.molecule == test_molecule
->>>>>>> f116c56e
 
     def test_smd_init(self):
         test_molecule = QCInput.from_file(os.path.join(test_dir, "new_qchem_files/pes_scan.qin")).molecule
         test_pes_scan = PESScanSet(
             molecule=test_molecule, smd_solvent="water", scan_variables={"stre": ["3 6 1.5 1.9 0.01"]}
         )
-<<<<<<< HEAD
         self.assertEqual(
             test_pes_scan.rem,
             {
@@ -1650,35 +1121,12 @@
         self.assertEqual(test_pes_scan.smx, {"solvent": "water"})
         self.assertEqual(test_pes_scan.scan, {"stre": ["3 6 1.5 1.9 0.01"]})
         self.assertEqual(test_pes_scan.molecule, test_molecule)
-=======
-        assert test_pes_scan.rem == {
-            "job_type": "pes_scan",
-            "gen_scfman": "true",
-            "basis": "def2-tzvppd",
-            "max_scf_cycles": "100",
-            "geom_opt_max_cycles": "200",
-            "method": "wb97xd",
-            "scf_algorithm": "diis",
-            "xc_grid": "3",
-            "thresh": "14",
-            "s2thresh": "16",
-            "solvent_method": "smd",
-            "ideriv": "1",
-            "resp_charges": "true",
-            "sym_ignore": "true",
-            "symmetry": "false",
-        }
-        assert test_pes_scan.smx == {"solvent": "water"}
-        assert test_pes_scan.scan == {"stre": ["3 6 1.5 1.9 0.01"]}
-        assert test_pes_scan.molecule == test_molecule
->>>>>>> f116c56e
 
 
 class FreqSetTest(PymatgenTest):
     def test_init(self):
         test_molecule = QCInput.from_file(os.path.join(test_dir, "new_qchem_files/pcm.qin")).molecule
         test_FreqSet = FreqSet(molecule=test_molecule)
-<<<<<<< HEAD
         self.assertEqual(
             test_FreqSet.rem,
             {
@@ -1699,30 +1147,10 @@
         self.assertEqual(test_FreqSet.pcm, {})
         self.assertEqual(test_FreqSet.solvent, {})
         self.assertEqual(test_FreqSet.molecule, test_molecule)
-=======
-        assert test_FreqSet.rem == {
-            "job_type": "freq",
-            "gen_scfman": "true",
-            "basis": "def2-tzvppd",
-            "max_scf_cycles": "100",
-            "method": "wb97xd",
-            "scf_algorithm": "diis",
-            "xc_grid": "3",
-            "thresh": "14",
-            "s2thresh": "16",
-            "symmetry": "false",
-            "sym_ignore": "true",
-            "resp_charges": "true",
-        }
-        assert test_FreqSet.pcm == {}
-        assert test_FreqSet.solvent == {}
-        assert test_FreqSet.molecule == test_molecule
->>>>>>> f116c56e
 
     def test_pcm_init(self):
         test_molecule = QCInput.from_file(os.path.join(test_dir, "new_qchem_files/pcm.qin")).molecule
         test_FreqSet = FreqSet(molecule=test_molecule, pcm_dielectric=10.0)
-<<<<<<< HEAD
         self.assertEqual(
             test_FreqSet.rem,
             {
@@ -1753,37 +1181,10 @@
         )
         self.assertEqual(test_FreqSet.solvent, {"dielectric": "10.0"})
         self.assertEqual(test_FreqSet.molecule, test_molecule)
-=======
-        assert test_FreqSet.rem == {
-            "job_type": "freq",
-            "gen_scfman": "true",
-            "basis": "def2-tzvppd",
-            "max_scf_cycles": "100",
-            "method": "wb97xd",
-            "scf_algorithm": "diis",
-            "xc_grid": "3",
-            "thresh": "14",
-            "s2thresh": "16",
-            "solvent_method": "pcm",
-            "symmetry": "false",
-            "sym_ignore": "true",
-            "resp_charges": "true",
-        }
-        assert test_FreqSet.pcm == {
-            "heavypoints": "194",
-            "hpoints": "194",
-            "radii": "uff",
-            "theory": "cpcm",
-            "vdwscale": "1.1",
-        }
-        assert test_FreqSet.solvent == {"dielectric": "10.0"}
-        assert test_FreqSet.molecule == test_molecule
->>>>>>> f116c56e
 
     def test_smd_init(self):
         test_molecule = QCInput.from_file(os.path.join(test_dir, "new_qchem_files/pcm.qin")).molecule
         test_FreqSet = FreqSet(molecule=test_molecule, smd_solvent="water")
-<<<<<<< HEAD
         self.assertEqual(
             test_FreqSet.rem,
             {
@@ -1805,26 +1206,6 @@
         )
         self.assertEqual(test_FreqSet.smx, {"solvent": "water"})
         self.assertEqual(test_FreqSet.molecule, test_molecule)
-=======
-        assert test_FreqSet.rem == {
-            "job_type": "freq",
-            "gen_scfman": "true",
-            "basis": "def2-tzvppd",
-            "max_scf_cycles": "100",
-            "method": "wb97xd",
-            "scf_algorithm": "diis",
-            "xc_grid": "3",
-            "thresh": "14",
-            "s2thresh": "16",
-            "solvent_method": "smd",
-            "ideriv": "1",
-            "symmetry": "false",
-            "sym_ignore": "true",
-            "resp_charges": "true",
-        }
-        assert test_FreqSet.smx == {"solvent": "water"}
-        assert test_FreqSet.molecule == test_molecule
->>>>>>> f116c56e
 
 
 if __name__ == "__main__":
