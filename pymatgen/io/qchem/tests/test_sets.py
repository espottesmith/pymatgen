--- conflicted
+++ resolved
@@ -4,12 +4,6 @@
 
 
 import unittest
-<<<<<<< HEAD
-import os
-
-from pymatgen import Molecule
-=======
->>>>>>> c8d39b2c
 from pymatgen.io.qchem.sets import *
 from pymatgen.util.testing import PymatgenTest
 from pymatgen.io.qchem.inputs import QCInput
@@ -435,11 +429,159 @@
         self.assertEqual(test_TSSet.molecule, test_molecule)
 
 
-<<<<<<< HEAD
+class SinglePointSetTest(PymatgenTest):
+    def test_init(self):
+        test_molecule = QCInput.from_file(
+            os.path.join(mol_dir, "new_qchem_files/pcm.qin")).molecule
+        test_SPSet = SinglePointSet(molecule=test_molecule)
+        self.assertEqual(
+            test_SPSet.rem, {
+                'job_type': 'sp',
+                'gen_scfman': 'true',
+                'basis': 'def2-tzvppd',
+                'max_scf_cycles': 200,
+                'method': 'wb97xd',
+                'scf_algorithm': 'diis',
+                'xc_grid': '3',
+                'symmetry': 'false',
+                'sym_ignore': 'true',
+                'resp_charges': 'true'
+            })
+        self.assertEqual(test_SPSet.pcm, {})
+        self.assertEqual(test_SPSet.solvent, {})
+        self.assertEqual(test_SPSet.molecule, test_molecule)
+
+    def test_pcm_init(self):
+        test_molecule = QCInput.from_file(
+            os.path.join(mol_dir, "new_qchem_files/pcm.qin")).molecule
+        test_SPSet = SinglePointSet(
+            molecule=test_molecule, pcm_dielectric=10.0)
+        self.assertEqual(
+            test_SPSet.rem, {
+                'job_type': 'sp',
+                'gen_scfman': 'true',
+                'basis': 'def2-tzvppd',
+                'max_scf_cycles': 200,
+                'method': 'wb97xd',
+                'scf_algorithm': 'diis',
+                'xc_grid': '3',
+                'solvent_method': 'pcm',
+                'symmetry': 'false',
+                'sym_ignore': 'true',
+                'resp_charges': 'true'
+            })
+        self.assertEqual(
+            test_SPSet.pcm, {
+                'heavypoints': '194',
+                'hpoints': '194',
+                'radii': 'uff',
+                'theory': 'cpcm',
+                'vdwscale': '1.1'
+            })
+        self.assertEqual(test_SPSet.solvent, {'dielectric': 10.0})
+        self.assertEqual(test_SPSet.molecule, test_molecule)
+
+    def test_smd_init(self):
+        test_molecule = QCInput.from_file(
+            os.path.join(mol_dir, "new_qchem_files/pcm.qin")).molecule
+        test_SPSet = SinglePointSet(molecule=test_molecule, smd_solvent='water')
+        self.assertEqual(
+            test_SPSet.rem, {
+                'job_type': 'sp',
+                'gen_scfman': 'true',
+                'basis': 'def2-tzvppd',
+                'max_scf_cycles': 200,
+                'method': 'wb97xd',
+                'scf_algorithm': 'diis',
+                'xc_grid': '3',
+                'solvent_method': 'smd',
+                'ideriv': '1',
+                'symmetry': 'false',
+                'sym_ignore': 'true',
+                'resp_charges': 'true'
+            })
+        self.assertEqual(test_SPSet.smx, {'solvent': 'water'})
+        self.assertEqual(test_SPSet.molecule, test_molecule)
+
+
+class FreqSetTest(PymatgenTest):
+    def test_init(self):
+        test_molecule = QCInput.from_file(
+            os.path.join(mol_dir, "new_qchem_files/pcm.qin")).molecule
+        test_FreqSet = FreqSet(molecule=test_molecule)
+        self.assertEqual(
+            test_FreqSet.rem, {
+                'job_type': 'freq',
+                'gen_scfman': 'true',
+                'basis': 'def2-tzvppd',
+                'max_scf_cycles': 200,
+                'method': 'wb97xd',
+                'scf_algorithm': 'diis',
+                'xc_grid': '3',
+                'symmetry': 'false',
+                'sym_ignore': 'true',
+                'resp_charges': 'true'
+            })
+        self.assertEqual(test_FreqSet.pcm, {})
+        self.assertEqual(test_FreqSet.solvent, {})
+        self.assertEqual(test_FreqSet.molecule, test_molecule)
+
+    def test_pcm_init(self):
+        test_molecule = QCInput.from_file(
+            os.path.join(mol_dir, "new_qchem_files/pcm.qin")).molecule
+        test_FreqSet = FreqSet(molecule=test_molecule, pcm_dielectric=10.0)
+        self.assertEqual(
+            test_FreqSet.rem, {
+                'job_type': 'freq',
+                'gen_scfman': 'true',
+                'basis': 'def2-tzvppd',
+                'max_scf_cycles': 200,
+                'method': 'wb97xd',
+                'scf_algorithm': 'diis',
+                'xc_grid': '3',
+                'solvent_method': 'pcm',
+                'symmetry': 'false',
+                'sym_ignore': 'true',
+                'resp_charges': 'true'
+            })
+        self.assertEqual(
+            test_FreqSet.pcm, {
+                'heavypoints': '194',
+                'hpoints': '194',
+                'radii': 'uff',
+                'theory': 'cpcm',
+                'vdwscale': '1.1'
+            })
+        self.assertEqual(test_FreqSet.solvent, {'dielectric': 10.0})
+        self.assertEqual(test_FreqSet.molecule, test_molecule)
+
+    def test_smd_init(self):
+        test_molecule = QCInput.from_file(
+            os.path.join(mol_dir, "new_qchem_files/pcm.qin")).molecule
+        test_FreqSet = FreqSet(molecule=test_molecule, smd_solvent='water')
+        self.assertEqual(
+            test_FreqSet.rem, {
+                'job_type': 'freq',
+                'gen_scfman': 'true',
+                'basis': 'def2-tzvppd',
+                'max_scf_cycles': 200,
+                'method': 'wb97xd',
+                'scf_algorithm': 'diis',
+                'xc_grid': '3',
+                'solvent_method': 'smd',
+                'ideriv': '1',
+                'symmetry': 'false',
+                'sym_ignore': 'true',
+                'resp_charges': 'true'
+            })
+        self.assertEqual(test_FreqSet.smx, {'solvent': 'water'})
+        self.assertEqual(test_FreqSet.molecule, test_molecule)
+
+
 class FreezingStringSetTest(PymatgenTest):
     def test_init(self):
         test_molecule = QCInput.from_file(
-            os.path.join(mol_dir, "new_qchem_files/fsm.qin")).molecule
+            os.path.join(mol_dir, "new_qchem_files/fsm/fsm.qin")).molecule
 
         test_FSMSet = FreezingStringSet(molecule=test_molecule)
         self.assertEqual(test_FSMSet.rem, {
@@ -464,7 +606,7 @@
 
     def test_pcm_init(self):
         test_molecule = QCInput.from_file(
-            os.path.join(mol_dir, "new_qchem_files/fsm.qin")).molecule
+            os.path.join(mol_dir, "new_qchem_files/fsm/fsm.qin")).molecule
         test_FSMSet = FreezingStringSet(molecule=test_molecule,
                                         pcm_dielectric=10.0)
         self.assertEqual(
@@ -498,7 +640,7 @@
 
     def test_smd_init(self):
         test_molecule = QCInput.from_file(
-            os.path.join(mol_dir, "new_qchem_files/fsm.qin")).molecule
+            os.path.join(mol_dir, "new_qchem_files/fsm/fsm.qin")).molecule
         test_FSMSet = FreezingStringSet(molecule=test_molecule,
                                         smd_solvent='water')
         self.assertEqual(
@@ -524,165 +666,14 @@
         self.assertEqual(test_FSMSet.molecule, test_molecule)
 
 
-=======
->>>>>>> c8d39b2c
-class SinglePointSetTest(PymatgenTest):
+class GrowingStringSetTest(PymatgenTest):
     def test_init(self):
         test_molecule = QCInput.from_file(
-            os.path.join(mol_dir, "new_qchem_files/pcm.qin")).molecule
-        test_SPSet = SinglePointSet(molecule=test_molecule)
-        self.assertEqual(
-            test_SPSet.rem, {
-                'job_type': 'sp',
-                'gen_scfman': 'true',
-                'basis': 'def2-tzvppd',
-                'max_scf_cycles': 200,
-                'method': 'wb97xd',
-                'scf_algorithm': 'diis',
-                'xc_grid': '3',
-                'symmetry': 'false',
-                'sym_ignore': 'true',
-                'resp_charges': 'true'
-            })
-        self.assertEqual(test_SPSet.pcm, {})
-        self.assertEqual(test_SPSet.solvent, {})
-        self.assertEqual(test_SPSet.molecule, test_molecule)
-
-    def test_pcm_init(self):
-        test_molecule = QCInput.from_file(
-            os.path.join(mol_dir, "new_qchem_files/pcm.qin")).molecule
-        test_SPSet = SinglePointSet(
-            molecule=test_molecule, pcm_dielectric=10.0)
-        self.assertEqual(
-            test_SPSet.rem, {
-                'job_type': 'sp',
-                'gen_scfman': 'true',
-                'basis': 'def2-tzvppd',
-                'max_scf_cycles': 200,
-                'method': 'wb97xd',
-                'scf_algorithm': 'diis',
-                'xc_grid': '3',
-                'solvent_method': 'pcm',
-                'symmetry': 'false',
-                'sym_ignore': 'true',
-                'resp_charges': 'true'
-            })
-        self.assertEqual(
-            test_SPSet.pcm, {
-                'heavypoints': '194',
-                'hpoints': '194',
-                'radii': 'uff',
-                'theory': 'cpcm',
-                'vdwscale': '1.1'
-            })
-        self.assertEqual(test_SPSet.solvent, {'dielectric': 10.0})
-        self.assertEqual(test_SPSet.molecule, test_molecule)
-
-    def test_smd_init(self):
-        test_molecule = QCInput.from_file(
-            os.path.join(mol_dir, "new_qchem_files/pcm.qin")).molecule
-        test_SPSet = SinglePointSet(molecule=test_molecule, smd_solvent='water')
-        self.assertEqual(
-            test_SPSet.rem, {
-                'job_type': 'sp',
-                'gen_scfman': 'true',
-                'basis': 'def2-tzvppd',
-                'max_scf_cycles': 200,
-                'method': 'wb97xd',
-                'scf_algorithm': 'diis',
-                'xc_grid': '3',
-                'solvent_method': 'smd',
-                'ideriv': '1',
-                'symmetry': 'false',
-                'sym_ignore': 'true',
-                'resp_charges': 'true'
-            })
-        self.assertEqual(test_SPSet.smx, {'solvent': 'water'})
-        self.assertEqual(test_SPSet.molecule, test_molecule)
-
-
-class FreqSetTest(PymatgenTest):
-    def test_init(self):
-        test_molecule = QCInput.from_file(
-            os.path.join(mol_dir, "new_qchem_files/pcm.qin")).molecule
-        test_FreqSet = FreqSet(molecule=test_molecule)
-        self.assertEqual(
-            test_FreqSet.rem, {
-                'job_type': 'freq',
-                'gen_scfman': 'true',
-                'basis': 'def2-tzvppd',
-                'max_scf_cycles': 200,
-                'method': 'wb97xd',
-                'scf_algorithm': 'diis',
-                'xc_grid': '3',
-                'symmetry': 'false',
-                'sym_ignore': 'true',
-                'resp_charges': 'true'
-            })
-        self.assertEqual(test_FreqSet.pcm, {})
-        self.assertEqual(test_FreqSet.solvent, {})
-        self.assertEqual(test_FreqSet.molecule, test_molecule)
-
-    def test_pcm_init(self):
-        test_molecule = QCInput.from_file(
-            os.path.join(mol_dir, "new_qchem_files/pcm.qin")).molecule
-        test_FreqSet = FreqSet(molecule=test_molecule, pcm_dielectric=10.0)
-        self.assertEqual(
-            test_FreqSet.rem, {
-                'job_type': 'freq',
-                'gen_scfman': 'true',
-                'basis': 'def2-tzvppd',
-                'max_scf_cycles': 200,
-                'method': 'wb97xd',
-                'scf_algorithm': 'diis',
-                'xc_grid': '3',
-                'solvent_method': 'pcm',
-                'symmetry': 'false',
-                'sym_ignore': 'true',
-                'resp_charges': 'true'
-            })
-        self.assertEqual(
-            test_FreqSet.pcm, {
-                'heavypoints': '194',
-                'hpoints': '194',
-                'radii': 'uff',
-                'theory': 'cpcm',
-                'vdwscale': '1.1'
-            })
-        self.assertEqual(test_FreqSet.solvent, {'dielectric': 10.0})
-        self.assertEqual(test_FreqSet.molecule, test_molecule)
-
-    def test_smd_init(self):
-        test_molecule = QCInput.from_file(
-            os.path.join(mol_dir, "new_qchem_files/pcm.qin")).molecule
-        test_FreqSet = FreqSet(molecule=test_molecule, smd_solvent='water')
-        self.assertEqual(
-            test_FreqSet.rem, {
-                'job_type': 'freq',
-                'gen_scfman': 'true',
-                'basis': 'def2-tzvppd',
-                'max_scf_cycles': 200,
-                'method': 'wb97xd',
-                'scf_algorithm': 'diis',
-                'xc_grid': '3',
-                'solvent_method': 'smd',
-                'ideriv': '1',
-                'symmetry': 'false',
-                'sym_ignore': 'true',
-                'resp_charges': 'true'
-            })
-        self.assertEqual(test_FreqSet.smx, {'solvent': 'water'})
-        self.assertEqual(test_FreqSet.molecule, test_molecule)
-
-
-class FreezingStringSetTest(PymatgenTest):
-    def test_init(self):
-        test_molecule = QCInput.from_file(
-            os.path.join(mol_dir, "new_qchem_files/fsm/fsm.qin")).molecule
+            os.path.join(mol_dir, "new_qchem_files/gsm/gsm.qin")).molecule
 
         test_FSMSet = FreezingStringSet(molecule=test_molecule)
         self.assertEqual(test_FSMSet.rem, {
-                'job_type': 'fsm',
+                'job_type': 'gsm',
                 'gen_scfman': 'true',
                 'basis': 'def2-tzvppd',
                 'max_scf_cycles': 200,
@@ -703,12 +694,12 @@
 
     def test_pcm_init(self):
         test_molecule = QCInput.from_file(
-            os.path.join(mol_dir, "new_qchem_files/fsm/fsm.qin")).molecule
+            os.path.join(mol_dir, "new_qchem_files/gsm/gsm.qin")).molecule
         test_FSMSet = FreezingStringSet(molecule=test_molecule,
                                         pcm_dielectric=10.0)
         self.assertEqual(
             test_FSMSet.rem, {
-                'job_type': 'fsm',
+                'job_type': 'gsm',
                 'gen_scfman': 'true',
                 'basis': 'def2-tzvppd',
                 'max_scf_cycles': 200,
@@ -737,7 +728,7 @@
 
     def test_smd_init(self):
         test_molecule = QCInput.from_file(
-            os.path.join(mol_dir, "new_qchem_files/fsm/fsm.qin")).molecule
+            os.path.join(mol_dir, "new_qchem_files/gsm/gsm.qin")).molecule
         test_FSMSet = FreezingStringSet(molecule=test_molecule,
                                         smd_solvent='water')
         self.assertEqual(
@@ -763,93 +754,5 @@
         self.assertEqual(test_FSMSet.molecule, test_molecule)
 
 
-class GrowingStringSetTest(PymatgenTest):
-    def test_init(self):
-        test_molecule = QCInput.from_file(
-            os.path.join(mol_dir, "new_qchem_files/gsm/gsm.qin")).molecule
-
-        test_FSMSet = FreezingStringSet(molecule=test_molecule)
-        self.assertEqual(test_FSMSet.rem, {
-                'job_type': 'gsm',
-                'gen_scfman': 'true',
-                'basis': 'def2-tzvppd',
-                'max_scf_cycles': 200,
-                'method': 'wb97xd',
-                'scf_algorithm': 'diis_gdm',
-                'xc_grid': '3',
-                'fsm_mode': 2,
-                'fsm_ngrad': 4,
-                'fsm_nnode': 15,
-                'fsm_opt_mode': 2,
-                'resp_charges': 'true',
-                'sym_ignore': 'true',
-                'symmetry': 'false'
-            })
-        self.assertEqual(test_FSMSet.pcm, {})
-        self.assertEqual(test_FSMSet.solvent, {})
-        self.assertEqual(test_FSMSet.molecule, test_molecule)
-
-    def test_pcm_init(self):
-        test_molecule = QCInput.from_file(
-            os.path.join(mol_dir, "new_qchem_files/gsm/gsm.qin")).molecule
-        test_FSMSet = FreezingStringSet(molecule=test_molecule,
-                                        pcm_dielectric=10.0)
-        self.assertEqual(
-            test_FSMSet.rem, {
-                'job_type': 'gsm',
-                'gen_scfman': 'true',
-                'basis': 'def2-tzvppd',
-                'max_scf_cycles': 200,
-                'method': 'wb97xd',
-                'scf_algorithm': 'diis_gdm',
-                'xc_grid': '3',
-                'solvent_method': 'pcm',
-                'fsm_mode': 2,
-                'fsm_ngrad': 4,
-                'fsm_nnode': 15,
-                'fsm_opt_mode': 2,
-                'resp_charges': 'true',
-                'sym_ignore': 'true',
-                'symmetry': 'false'
-            })
-        self.assertEqual(
-            test_FSMSet.pcm, {
-                'heavypoints': '194',
-                'hpoints': '194',
-                'radii': 'uff',
-                'theory': 'cpcm',
-                'vdwscale': '1.1'
-            })
-        self.assertEqual(test_FSMSet.solvent, {'dielectric': 10.0})
-        self.assertEqual(test_FSMSet.molecule, test_molecule)
-
-    def test_smd_init(self):
-        test_molecule = QCInput.from_file(
-            os.path.join(mol_dir, "new_qchem_files/gsm/gsm.qin")).molecule
-        test_FSMSet = FreezingStringSet(molecule=test_molecule,
-                                        smd_solvent='water')
-        self.assertEqual(
-            test_FSMSet.rem, {
-                'job_type': 'fsm',
-                'gen_scfman': 'true',
-                'basis': 'def2-tzvppd',
-                'max_scf_cycles': 200,
-                'method': 'wb97xd',
-                'scf_algorithm': 'diis_gdm',
-                'xc_grid': '3',
-                'solvent_method': 'smd',
-                'ideriv': '1',
-                'fsm_mode': 2,
-                'fsm_ngrad': 4,
-                'fsm_nnode': 15,
-                'fsm_opt_mode': 2,
-                'resp_charges': 'true',
-                'sym_ignore': 'true',
-                'symmetry': 'false'
-            })
-        self.assertEqual(test_FSMSet.smx, {'solvent': 'water'})
-        self.assertEqual(test_FSMSet.molecule, test_molecule)
-
-
 if __name__ == '__main__':
     unittest.main()